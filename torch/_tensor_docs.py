--- conflicted
+++ resolved
@@ -914,14 +914,6 @@
 See :func:`torch.resolve_conj`
 """)
 
-<<<<<<< HEAD
-add_docstr_all('resolve_conj_',
-               r"""
-resolve_conj_() -> Tensor
-
-In-place version of :meth:`~Tensor.resolve_conj`
-""")
-
 add_docstr_all('resolve_neg',
                r"""
 conj() -> Tensor
@@ -929,15 +921,6 @@
 See :func:`torch.resolve_neg`
 """)
 
-add_docstr_all('resolve_neg_',
-               r"""
-conj() -> Tensor
-
-In-place version of :meth:`~Tensor.resolve_neg`
-""")
-
-=======
->>>>>>> 0f7659e6
 add_docstr_all('copysign',
                r"""
 copysign(other) -> Tensor
