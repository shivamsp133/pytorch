#pragma once

#include <torch/csrc/jit/tensorexpr/eval.h>
#include <torch/csrc/jit/tensorexpr/hash_provider.h>
#include <torch/csrc/jit/tensorexpr/ir.h>
#include <torch/csrc/jit/tensorexpr/ir_mutator.h>
#include <torch/csrc/jit/tensorexpr/ir_visitor.h>
#include <torch/csrc/jit/tensorexpr/types.h>

/* IR Simplification
 *
 * Simplfies expressions in two stages:
 *  1. Recursively traverse the map combining similar operations into Terms
 * (interacted via Multiplication) and Polynomials (interacted via Addition). We
 * reorder the components of each Term or Polynomial into a consistent order to
 * allow combination or cancelling of like terms.
 *  2. Once the format of the tree is minimal, expand each Term into a sequence
 * of Muls, and each Polynomial into a sequence of Ads.
 */

namespace torch {
namespace jit {
namespace tensorexpr {

// A bunch of helpers for determine the Dtype of the output of a multi argument
// Term or Polynomial.
template <class ExprType>
Dtype promoteTypesVec(const Expr* s, std::vector<const ExprType*>& v) {
  Dtype t = s->dtype();
  bool first = true;

  for (auto* e : v) {
    if (first) {
      t = Dtype(t.scalar_type(), e->dtype().lanes());
      first = false;
    }
    t = promoteTypes(t, e->dtype());
  }
  return t;
}

template <class ExprType>
Dtype promoteTypesVec(std::vector<const ExprType*>& v) {
  if (v.empty()) {
    throw malformed_input("empty list of types");
  }

  Dtype t = v[0]->dtype();
  for (auto* e : v) {
    t = promoteTypes(t, e->dtype());
  }
  return t;
}

template <class ExprType>
Dtype promoteTypesMap(
    const Expr* s,
    std::unordered_map<SimplifierHashType, const ExprType*>& m) {
  Dtype t = s->dtype();
  bool first = true;
  for (auto& e : m) {
    if (first) {
      t = Dtype(t.scalar_type(), e.second->dtype().lanes());
      first = false;
    }
    t = promoteTypes(t, e.second->dtype());
  }
  return t;
}

template <class ExprType>
Dtype promoteTypesVar(const ExprType* e) {
  return e->dtype();
}

template <class ExprType, class... Args>
Dtype promoteTypesVar(const ExprType* e, Args... es) {
  Dtype lhs = e->dtype();
  Dtype rhs = promoteTypesVar(es...);
  if (e->isConstant()) {
    lhs = Dtype(lhs.scalar_type(), rhs.lanes());
  }

  return promoteTypes(lhs, rhs);
}

// Creates a new Expr of the given type with the provided lhs and rhs.
inline const Expr* newBinaryOpOfType(
    IRNodeType expr_type,
    const Expr* lhs,
    const Expr* rhs,
    bool option) {
  switch (expr_type) {
    // NOLINTNEXTLINE(bugprone-branch-clone)
    case IRNodeType::kAdd:
      return new Add(lhs, rhs);
    case IRNodeType::kSub:
      return new Sub(lhs, rhs);
    case IRNodeType::kMul:
      return new Mul(lhs, rhs);
    case IRNodeType::kDiv:
      return new Div(lhs, rhs);
    case IRNodeType::kMod:
      return new Mod(lhs, rhs);
    case IRNodeType::kMax:
      return new Max(lhs, rhs, option);
    case IRNodeType::kMin:
      return new Min(lhs, rhs, option);
    case IRNodeType::kAnd:
      return new And(lhs, rhs);
    case IRNodeType::kXor:
      return new Xor(lhs, rhs);
    case IRNodeType::kLshift:
      return new Lshift(lhs, rhs);
    case IRNodeType::kRshift:
      return new Rshift(lhs, rhs);
    default:
      LOG(FATAL) << "unsupported expr_type: " << static_cast<int>(expr_type);
      return nullptr;
  }
}

// Uses the evaluator to fold an Expression with constant terms.
// E.g. evaluateOp(Add(3, 4)) => 7.
// Expr v must not have any unbound Vars.
inline Expr* evaluateOp(const Expr* v) {
  ExprHandle handle(v);
  ExprEval<SimpleIREvaluator> eval(handle);

  switch (v->dtype().scalar_type()) {
#define TYPE_CASE(Type, Name)                                 \
  case ScalarType::Name: {                                    \
    Type val = eval.value<Type>();                            \
    return getImmediateByType(v->dtype().scalar_type(), val); \
  }
    AT_FORALL_SCALAR_TYPES_AND2(Half, Bool, TYPE_CASE);
#undef TYPE_CASE
    default:
      LOG(FATAL) << "Unsupported datatype: " << v->dtype();
      return nullptr;
  }
  return nullptr;
}

// A Term represents a grouping of Exprs through multiplication.
// E.g. product(scalar, *variables).
class Term : public ExprNode<Term> {
 public:
  template <class... Args>
  // NOLINTNEXTLINE(cppcoreguidelines-pro-type-member-init)
  Term(HashProvider& hasher, const Expr* s, Args... ts)
      : ExprNodeBase(promoteTypesVar(s, ts...)), scalar_(s), hasher_(hasher) {
    CHECK(s->isConstant());
    addComponent(ts...);
    sort();
  }

  // NOLINTNEXTLINE(cppcoreguidelines-pro-type-member-init)
  Term(HashProvider& hasher, const Expr* s, std::vector<const Expr*> v)
      : ExprNodeBase(promoteTypesVec(s, v)),
        variables_(std::move(v)),
        scalar_(s),
        hasher_(hasher) {
    sort();
  }

  // Convenience constructor from a map of hash -> var, used when merging Terms.
  // NOLINTNEXTLINE(cppcoreguidelines-pro-type-member-init)
  Term(
      HashProvider& hasher,
      const Expr* s,
      std::unordered_map<SimplifierHashType, const Expr*> varmap)
      : ExprNodeBase(promoteTypesMap(s, varmap)), scalar_(s), hasher_(hasher) {
    for (auto& p : varmap) {
      addComponent(p.second);
    }
    sort();
  }

  const Expr* scalar() const {
    return scalar_;
  }
  const std::vector<const Expr*>& variables() const {
    return variables_;
  }
  HashProvider& hasher() const {
    return hasher_;
  }

  // Produce a hash of just the variable components of this term, to determine
  // if it can be combined with another term.
  SimplifierHashType hashVars() const;

 private:
  std::vector<const Expr*> variables_;
  const Expr* scalar_;
  HashProvider& hasher_;

  void addComponent() {}
  void addComponent(const Expr* e) {
    variables_.push_back(e);
  }
  template <class... Es>
  void addComponent(const Expr* e, Es... es) {
    addComponent(e);
    addComponent(es...);
  }

  // Sort by hash to normalize order of components.
  void sort();
};

// Polynomial represents a grouping of Exprs by addition.
// E.g. sum(*variables, scalar).
// This would better be called Expression, but, naming conflict...
class Polynomial : public ExprNode<Polynomial> {
 public:
  template <class... Args>
  // NOLINTNEXTLINE(cppcoreguidelines-pro-type-member-init)
  Polynomial(HashProvider& hasher, const Expr* s, Args... ts)
      : ExprNodeBase(promoteTypesVar(s, ts...)), scalar_(s), hasher_(hasher) {
    CHECK(s->isConstant());
    addTerm(ts...);
    sort();
  }

  // NOLINTNEXTLINE(cppcoreguidelines-pro-type-member-init)
  Polynomial(HashProvider& hasher, const Expr* s, std::vector<const Term*> v)
      : ExprNodeBase(promoteTypesVec(s, v)),
        variables_(std::move(v)),
        scalar_(s),
        hasher_(hasher) {
    sort();
  }

  // Helper constructor for list of terms with no scalar component.
  // NOLINTNEXTLINE(cppcoreguidelines-pro-type-member-init)
  Polynomial(HashProvider& hasher, std::vector<const Term*> terms)
      : ExprNodeBase(promoteTypesVec(terms)),
        variables_(std::move(terms)),
        scalar_(getImmediateByType(dtype(), 0)),
        hasher_(hasher) {
    sort();
  }

  // Convenience constructor for map of hash -> var, used when merging
  // Polynomials.
  // NOLINTNEXTLINE(cppcoreguidelines-pro-type-member-init)
  Polynomial(
      HashProvider& hasher,
      const Expr* s,
      std::unordered_map<SimplifierHashType, const Term*> varmap)
      : ExprNodeBase(promoteTypesMap(s, varmap)), scalar_(s), hasher_(hasher) {
    for (auto& p : varmap) {
      addTerm(p.second);
    }
    sort();
  }

  const Expr* scalar() const {
    return scalar_;
  }
  const std::vector<const Term*>& variables() const {
    return variables_;
  }
  HashProvider& hasher() const {
    return hasher_;
  }

  SimplifierHashType hashVars() const;

 private:
  std::vector<const Term*> variables_;
  const Expr* scalar_;
  HashProvider& hasher_;

  void addTerm(const Term* t) {
    variables_.push_back(t);
  }
  template <class... Ts>
  void addTerm(const Term* t, Ts... ts) {
    addTerm(t);
    addTerm(ts...);
  }

  // Sort by hash to normalize order of terms.
  void sort();
};

class RoundOff : public BinaryOpNode<RoundOff> {
 public:
  RoundOff(const Expr* lhs, const Expr* rhs)
      : BinaryOpNode(lhs, rhs, IRNodeType::kOther) {}
};

class MaxTerm : public ExprNode<MaxTerm> {
 public:
  template <class... Args>
  // NOLINTNEXTLINE(cppcoreguidelines-pro-type-member-init)
  MaxTerm(HashProvider& hasher, const Expr* s, bool p, Args... ts)
      : ExprNodeBase(s ? promoteTypesVar(s, ts...) : promoteTypesVar(ts...)),
        scalar_(s),
        hasher_(hasher),
        propagate_nans_(p) {
    addComponent(ts...);
    uniquefy();
  }

  // NOLINTNEXTLINE(cppcoreguidelines-pro-type-member-init)
  MaxTerm(
      HashProvider& hasher,
      const Expr* s,
      bool p,
      std::vector<const Expr*> v)
      : ExprNodeBase(s ? promoteTypesVec(s, v) : promoteTypesVec(v)),
        variables_(std::move(v)),
        scalar_(s),
        hasher_(hasher),
        propagate_nans_(p) {
    uniquefy();
  }

  bool propagate_nans() const {
    return propagate_nans_;
  }

  const Expr* scalar() const {
    return scalar_;
  }
  const std::vector<const Expr*>& variables() const {
    return variables_;
  }
  HashProvider& hasher() const {
    return hasher_;
  }

 private:
  std::vector<const Expr*> variables_;
  const Expr* scalar_;
  HashProvider& hasher_;
  bool propagate_nans_;

  void addComponent() {}
  void addComponent(const Expr* e) {
    variables_.push_back(e);
  }
  template <class... Es>
  void addComponent(const Expr* e, Es... es) {
    addComponent(e);
    addComponent(es...);
  }

  // Uniquefy the terms using their hash.
  void uniquefy();
};

class MinTerm : public ExprNode<MinTerm> {
 public:
  template <class... Args>
  // NOLINTNEXTLINE(cppcoreguidelines-pro-type-member-init)
  MinTerm(HashProvider& hasher, const Expr* s, bool p, Args... ts)
      : ExprNodeBase(s ? promoteTypesVar(s, ts...) : promoteTypesVar(ts...)),
        scalar_(s),
        hasher_(hasher),
        propagate_nans_(p) {
    addComponent(ts...);
    uniquefy();
  }

  // NOLINTNEXTLINE(cppcoreguidelines-pro-type-member-init)
  MinTerm(
      HashProvider& hasher,
      const Expr* s,
      bool p,
      std::vector<const Expr*> v)
      : ExprNodeBase(s ? promoteTypesVec(s, v) : promoteTypesVec(v)),
        variables_(std::move(v)),
        scalar_(s),
        hasher_(hasher),
        propagate_nans_(p) {
    uniquefy();
  }

  bool propagate_nans() const {
    return propagate_nans_;
  }

  const Expr* scalar() const {
    return scalar_;
  }
  const std::vector<const Expr*>& variables() const {
    return variables_;
  }
  HashProvider& hasher() const {
    return hasher_;
  }

 private:
  std::vector<const Expr*> variables_;
  const Expr* scalar_;
  HashProvider& hasher_;
  bool propagate_nans_;

  void addComponent() {}
  void addComponent(const Expr* e) {
    variables_.push_back(e);
  }
  template <class... Es>
  void addComponent(const Expr* e, Es... es) {
    addComponent(e);
    addComponent(es...);
  }

  // Uniquefy the terms using their hash.
  void uniquefy();
};

// Stmt simplification should occur in both modes.
class TORCH_API PolynomialBase : public IRMutator {
 public:
  ~PolynomialBase() override = default;

  Stmt* mutate(const Block* v) override;

  Stmt* mutate(const Cond* v) override;

  Stmt* mutate(const For* v) override;

  // Trivially factorize terms by GCD of scalar components.
  const Term* factorizePolynomial(const Polynomial* poly);

  HashProvider& hasher() {
    return hasher_;
  }

 protected:
  // NOLINTNEXTLINE(cppcoreguidelines-non-private-member-variables-in-classes)
  HashProvider hasher_;
};

// Simplify the IR by combining arithmetic expressions over common terms.
class TORCH_API PolynomialTransformer : public PolynomialBase {
 public:
  using PolynomialBase::mutate;
  // Inserts term into the provided map, in the case of a hash collision
  // combines the term with the existing and updates the map.
  void addOrUpdateTerm(
      std::unordered_map<SimplifierHashType, const Term*>& varmap,
      const Term* term);

  // Add Polynomial expressions, combining Terms representing the same
  // variables.
  const Expr* addPolynomials(const Polynomial* lhs, const Polynomial* rhs);

  // Insert a new Term into the provided polynomial. If the new term has common
  // variables to an existing term it is combined.
  const Expr* insertTerm(const Polynomial* poly, const Term* term);

  // Merge and simplify addition.
  const Expr* mutate(const Add* v) override;

  // Subtract one term from another, cancelling if necessary.
  const Expr* subTerms(const Term* lhs, const Term* rhs, bool negated);

  // Subtract the RHS Polynomial from the LHS Polynomial, cancelling out where
  // possible.
  const Expr* subPolynomials(const Polynomial* lhs, const Polynomial* rhs);

  // Merge and simplify subtraction.
  const Expr* mutate(const Sub* v) override;

  // Multiply two terms together, usually creating a new term with the variable
  // lists concatenated.
  const Term* mulTerms(const Term* lhs, const Term* rhs);

  // Multiply a Polynomial by a Term.
  const Expr* polyByTerm(const Polynomial* poly, const Term* term);

  // Match a rounding pattern and create a RoundOff if found.
  const Expr* isRoundOff(const Expr* lhs, const Expr* rhs);

  // Inserts a new component into a term, simplifying if possible.
  const Expr* insertIntoTerm(const Term* term, const Expr* expr);

  // Merge and simplify multiplication.
  const Expr* mutate(const Mul* v) override;

  const Expr* mutate(const Div* v) override;

  const Expr* mutate(const Mod* v) override;

  const Expr* mutate(const And* v) override {
    return mutateBinaryOp(v, this);
  }

  const Expr* mutate(const Xor* v) override {
    return mutateBinaryOp(v, this);
  }

  const Expr* mutate(const Lshift* v) override {
    return mutateBinaryOp(v, this);
  }

  const Expr* mutate(const Rshift* v) override {
    return mutateBinaryOp(v, this);
  }

  const Expr* mutate(const Max* v) override;

  const Expr* mutate(const Min* v) override;

  const Expr* mutate(const CompareSelect* v) override;

  const Expr* mutate(const Intrinsics* v) override;

  const Expr* mutate(const Cast* v) override;

  const Expr* mutate(const IfThenElse* v) override;

  template <typename Op>
  static const Expr* mutateBinaryOp(
      const BinaryOpNode<Op>* v,
      IRMutator* mutator,
      bool option = false) {
    const Expr* lhs = v->lhs();
    const Expr* rhs = v->rhs();
    const Expr* lhs_new = lhs->accept_mutator(mutator);
    const Expr* rhs_new = rhs->accept_mutator(mutator);

    const Expr* node = v;

    if (lhs != lhs_new || rhs != rhs_new) {
      node = newBinaryOpOfType(v->expr_type(), lhs_new, rhs_new, option);
    }

    // Can only fold if both sides are constant.
    if (!lhs_new->isConstant() || !rhs_new->isConstant()) {
      return node;
    }

    return evaluateOp(node);
  }

  static const Expr* simplify(const Expr* e);
  static ExprHandle simplify(const ExprHandle& e);
  static Stmt* simplify(Stmt* e);
};

// Expands Terms and Polynomial expressions into primitive operations.
// Does some simple factorization and reordering.
class TORCH_API TermExpander : public PolynomialBase {
  PolynomialTransformer* simplifier_;
  std::set<const Var*> eliminated_allocations_;

 public:
<<<<<<< HEAD
  using PolynomialBase::mutate;
=======
  using IRSimplifierBase::mutate;
  // NOLINTNEXTLINE(cppcoreguidelines-pro-type-member-init)
>>>>>>> c1ddf2e4
  TermExpander(PolynomialTransformer* simplifier) : simplifier_(simplifier) {}
  bool check_safe() {
    return eliminated_allocations_.empty();
  }

  // Expand Terms out to a series of Muls.
  const Expr* mutate(const Term* v) override;

  // Expand Polynomials out to a series of Adds.
  const Expr* mutate(const Polynomial* v) override;

  // Expand MaxTerms to a series of Max ops.
  const Expr* mutate(const MaxTerm* v) override;

  // Expand MinTerms to a series of Min ops.
  const Expr* mutate(const MinTerm* v) override;

  // Expand RoundOff to it's component: Mul(Div(lhs, rhs), rhs).
  const Expr* mutate(const RoundOff* v) override;

  // Eliminate zero length allocations.
  Stmt* mutate(const Allocate* v) override;
  Stmt* mutate(const Free* v) override;

  // Override to enable condition fusing.
  Block* fuseConditions(Block* v);
  Stmt* fuseSyncThreads(Block* block);
  Stmt* mutate(const Block* v) override;
};

class TORCH_API IRSimplifier {
 public:
  static const Expr* simplify(const Expr* e) {
    PolynomialTransformer simplifier;
    e = e->accept_mutator(&simplifier);

    // There may be terms left in the IR, expand them.
    TermExpander expander(&simplifier);
    e = e->accept_mutator(&expander);
    // NOLINTNEXTLINE(clang-analyzer-cplusplus.NewDeleteLeaks)
    if (!expander.check_safe()) {
      throw malformed_input("eliminated null Allocation without free");
    }

    return e;
  }

  static ExprHandle simplify(const ExprHandle& e) {
    return ExprHandle(simplify(e.node()));
  }

  static Stmt* simplify(Stmt* s) {
    PolynomialTransformer simplifier;
    s = s->accept_mutator(&simplifier);
    if (s == nullptr) {
      return nullptr;
    }

    // There may be terms left in the IR, expand them.
    TermExpander expander(&simplifier);
    s = s->accept_mutator(&expander);
    if (!expander.check_safe()) {
      throw malformed_input("eliminated null Allocation without free");
    }

    return s;
  }
};

// Flattens the buf and performs the simplifier on the flattened dims.
const Expr* buf_flat_size(const Buf* v);
// Returns true if expressions A and B can be simplified to an equal expression.
TORCH_API bool exprEquals(const Expr* A, const Expr* B);

} // namespace tensorexpr
} // namespace jit
} // namespace torch<|MERGE_RESOLUTION|>--- conflicted
+++ resolved
@@ -553,12 +553,8 @@
   std::set<const Var*> eliminated_allocations_;
 
  public:
-<<<<<<< HEAD
   using PolynomialBase::mutate;
-=======
-  using IRSimplifierBase::mutate;
-  // NOLINTNEXTLINE(cppcoreguidelines-pro-type-member-init)
->>>>>>> c1ddf2e4
+  // NOLINTNEXTLINE(cppcoreguidelines-pro-type-member-init)
   TermExpander(PolynomialTransformer* simplifier) : simplifier_(simplifier) {}
   bool check_safe() {
     return eliminated_allocations_.empty();
