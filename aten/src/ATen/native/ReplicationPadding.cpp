#include <ATen/ATen.h>
#include <ATen/NativeFunctions.h>
#include <ATen/Parallel.h>
#include <algorithm>

namespace at {

namespace meta {

TORCH_META_FUNC(replication_pad1d) (
  const Tensor& input, IntArrayRef paddingSize  // no out argument!
) {

  int64_t dimw = 1;
  int64_t dimslices = 0;
  int64_t nbatch = 1;

  TORCH_CHECK(paddingSize.size() == 2, "padding size is expected to be 2");

  int64_t pad_l = paddingSize[0];
  int64_t pad_r = paddingSize[1];

  // allow empty batch size but not other dimensions.
  TORCH_CHECK((input.dim() == 2 && input.size(0) != 0 && input.size(1) != 0) ||
              (input.dim() == 3 && input.size(1) != 0 && input.size(2) != 0),
              "Expected 2D or 3D (batch mode) tensor with possibly 0 batch size and other non-zero dimensions for input, but got: ",
              input.sizes());

  if (input.ndimension() == 3) {
    nbatch = input.size(0);
    dimw++;
    dimslices++;
  }

  /* sizes */
  int64_t nslices = input.size(dimslices);
  int64_t iwidth = input.size(dimw);
  int64_t owidth = iwidth + pad_l + pad_r;

  TORCH_CHECK(owidth >= 1,
      "input (W: ", iwidth, ") is too small."
      " Calculated output W: ", owidth);

  if (input.ndimension() == 2) {
    set_output({nslices, owidth}, input.options());
  } else {
    set_output({nbatch, nslices, owidth}, input.options());
  }
}

TORCH_META_FUNC(replication_pad1d_backward) (
  const Tensor& gradOutput,
  const Tensor& input,
  IntArrayRef paddingSize
) {
  int64_t dimw = 1;
  int64_t dimslices = 0;
  int64_t nbatch = 1;
  TORCH_CHECK(paddingSize.size() == 2, "padding size is expected to be 2");
  int64_t pad_l = paddingSize[0];
  int64_t pad_r = paddingSize[1];

  if (input.ndimension() == 3)
  {
<<<<<<< HEAD
=======
    // NOLINTNEXTLINE(clang-analyzer-deadcode.DeadStores)
>>>>>>> 98fcdb80
    nbatch = input.size(0);
    dimw++;
    dimslices++;
  }

  /* sizes */
<<<<<<< HEAD
=======
  // NOLINTNEXTLINE(clang-analyzer-deadcode.DeadStores,clang-diagnostic-unused-variable)
>>>>>>> 98fcdb80
  int64_t nslices = input.size(dimslices);
  int64_t iwidth = input.size(dimw);
  int64_t owidth  = iwidth + pad_l + pad_r;

  TORCH_CHECK(owidth == gradOutput.size(dimw),
      "gradOutput width unexpected. Expected: ", owidth,
      " Got: ", gradOutput.size(dimw));

  set_output(input.sizes(), input.options());
}

TORCH_META_FUNC(replication_pad2d) (
  const Tensor& input, IntArrayRef paddingSize
) {
  TORCH_CHECK(paddingSize.size() == 4, "padding size is expected to be 4");
  int64_t pad_l = paddingSize[0];
  int64_t pad_r = paddingSize[1];
  int64_t pad_t = paddingSize[2];
  int64_t pad_b = paddingSize[3];
  int64_t dimw = 2;
  int64_t dimh = 1;
  int64_t dimslices = 0;
  int64_t nbatch = 1;

  // allow 0 dim batch size and nothing else.
  bool valid_dims = input.size(1) != 0 && input.size(2) != 0;
  TORCH_CHECK(
      (input.dim() == 3 && input.size(0) != 0 && valid_dims) ||
      (input.dim() == 4 && valid_dims && input.size(3) != 0),
      "Expected 3D or 4D (batch mode) tensor with possibly 0 batch size and other non-zero dimensions for input, but got: ",
      input.sizes());

  if (input.dim() == 4)
  {
    nbatch = input.size(0);
    dimw++;
    dimh++;
    dimslices++;
  }

  /* sizes */
  int64_t nslices = input.size(dimslices);
  int64_t iheight = input.size(dimh);
  int64_t iwidth = input.size(dimw);
  int64_t oheight = iheight + pad_t + pad_b;
  int64_t owidth  = iwidth + pad_l + pad_r;

  TORCH_CHECK(owidth >= 1 || oheight >= 1,
      "input (H: ", iheight, ", W: ", iwidth, " ) is too small."
      " Calculated output H: ", oheight, " W: ", owidth);

  if (input.dim() == 3) {
    set_output({nslices, oheight, owidth}, input.options());
  } else {
    set_output({nbatch, nslices, oheight, owidth}, input.options());
  }
}

} // namespace meta


static inline void shapeCheck3d(
    const Tensor& input,
    int pleft, int pright,
    int ptop, int pbottom,
    int pfront, int pback) {
  int dimw = 3;
  int dimh = 2;
  int dimd = 1;
  int dimslices = 0;

  // allow batch size of 0-dim.
  bool valid_dims = input.size(1) != 0 && input.size(2) != 0 && input.size(3) != 0;
  TORCH_CHECK(
      (input.dim() == 4 && input.size(0) != 0 && valid_dims) ||
      (input.dim() == 5 && valid_dims && input.size(4) != 0),
      "Expected 4D or 5D (batch mode) tensor with possibly 0 batch size and other non-zero dimensions for input, but got: ",
      input.sizes());

  if (input.dim() == 5)
  {
    dimw++;
    dimh++;
    dimd++;
    dimslices++;
  }

  /* sizes */
  // int64_t nslices = input.size(dimslices);
  int64_t idepth = input.size(dimd);
  int64_t iheight = input.size(dimh);
  int64_t iwidth = input.size(dimw);
  int64_t odepth = idepth + pfront + pback;
  int64_t oheight = iheight + ptop + pbottom;
  int64_t owidth  = iwidth + pleft + pright;

  TORCH_CHECK(owidth >= 1 || oheight >= 1 || odepth >= 1,
      "input (D: ", idepth, " H: ", iheight, ", W: ", iwidth,
      ") is too small."
      " Calculated output D: ", odepth, " H: ", oheight, " W: ", owidth);

}

namespace meta {

TORCH_META_FUNC(replication_pad3d) (
  const Tensor& input, IntArrayRef paddingSize
) {
  TORCH_CHECK(paddingSize.size() == 6, "padding size is expected to be 6");
  int64_t pleft = paddingSize[0];
  int64_t pright = paddingSize[1];
  int64_t ptop = paddingSize[2];
  int64_t pbottom = paddingSize[3];
  int64_t pfront = paddingSize[4];
  int64_t pback = paddingSize[5];
  int64_t dimw = 3;
  int64_t dimh = 2;
  int64_t dimd = 1;
  int64_t dimslices = 0;
  int64_t nbatch = 1;

  shapeCheck3d(input, pleft, pright, ptop, pbottom, pfront, pback);

  if (input.dim() == 5)
  {
    nbatch = input.size(0);
    dimw++;
    dimh++;
    dimd++;
    dimslices++;
  }

  /* sizes */
  int64_t nslices = input.size(dimslices);
  int64_t idepth = input.size(dimd);
  int64_t iheight = input.size(dimh);
  int64_t iwidth = input.size(dimw);
  int64_t odepth = idepth + pfront + pback;
  int64_t oheight = iheight + ptop + pbottom;
  int64_t owidth  = iwidth + pleft + pright;

  /* resize output */
  if (input.dim() == 4) {
    set_output({nslices, odepth, oheight, owidth}, input.options());
  } else {
    set_output({nbatch, nslices, odepth, oheight, owidth}, input.options());
  }
}

} // namespace meta

namespace native {

namespace {
template <typename scalar_t>
static void replication_pad1d_out_frame(
    scalar_t *input_p, scalar_t *output_p,
    long nslices,
    long iwidth,
    long owidth,
    int pad_l, int pad_r)
{
  int iStartX = std::max(0, -pad_l);
  int oStartX = std::max(0, pad_l);

  at::parallel_for(0, nslices, 0, [&](int64_t start, int64_t end) {
    // NOLINTNEXTLINE(cppcoreguidelines-init-variables)
    long ip_x;
    for (auto k = start; k < end; k++)
    {
      for (long j = 0; j < owidth; j++) {
        if (j < pad_l) {
          ip_x = pad_l;
        } else if (j >= pad_l && j < iwidth + pad_l) {
          ip_x = j;
        } else {
          ip_x = iwidth + pad_l - 1;
        }
        ip_x = ip_x - oStartX + iStartX;

        scalar_t *dest_p = output_p + k*owidth + j;
        scalar_t *src_p = input_p + k*iwidth + ip_x;
        *dest_p = *src_p;
      }
    }
  });
}

template <typename scalar_t>
static void replication_pad1d_out_batch(
    scalar_t *input_data, scalar_t *output_data,
    long nslices,
    long iwidth,
    long owidth,
    int pad_l, int pad_r,
    int nbatch)
{
  at::parallel_for(0, nbatch, 0, [&](int64_t start, int64_t end) {
    for (auto p = start; p < end; p++)
    {
      scalar_t *input_p = input_data+p*nslices*iwidth;
      scalar_t *output_p = output_data+p*nslices*owidth;
      replication_pad1d_out_frame(input_p, output_p, nslices, iwidth, owidth, pad_l, pad_r);
    }
  });
}

template <typename scalar_t>
static void replication_pad1d_backward_out_frame(
    scalar_t *ginput_p, scalar_t *goutput_p,
    long nslices,
    long iwidth,
    long owidth,
    int pad_l, int pad_r)
{
  int iStartX = std::max(0, -pad_l);
  int oStartX = std::max(0, pad_l);

  at::parallel_for(0, nslices, 0, [&](int64_t start, int64_t end) {
    // NOLINTNEXTLINE(cppcoreguidelines-init-variables)
    long ip_x;
    for (auto k = start; k < end; k++)
    {
      for (long j = 0; j < owidth; j++) {
        if (j < pad_l) {
          ip_x = pad_l;
        } else if (j >= pad_l && j < iwidth + pad_l) {
          ip_x = j;
        } else {
          ip_x = iwidth + pad_l - 1;
        }
        ip_x = ip_x - oStartX + iStartX;

        scalar_t *src_p = goutput_p + k*owidth + j;
        scalar_t *dest_p = ginput_p + k*iwidth + ip_x;
        *dest_p += *src_p;
      }
    }
  });
}

template <typename scalar_t>
static void replication_pad1d_backward_out_batch(
    scalar_t *ginput_data, scalar_t *goutput_data,
    long nslices,
    long iwidth,
    long owidth,
    int pad_l, int pad_r,
    int nbatch)
{
  at::parallel_for(0, nbatch, 0, [&](int64_t start, int64_t end) {
    for (auto p = start; p < end; p++)
    {
      scalar_t *ginput_p = ginput_data + p * nslices * iwidth;
      scalar_t *goutput_p = goutput_data + p * nslices * owidth;
      replication_pad1d_backward_out_frame(ginput_p, goutput_p,
        nslices, iwidth, owidth, pad_l, pad_r);
    }
  });
}

template <typename scalar_t>
static void replication_pad2d_out_frame(
    scalar_t *input_p, scalar_t *output_p,
    int64_t nslices,
    int64_t iwidth, int64_t iheight,
    int64_t owidth, int64_t oheight,
    int pad_l, int pad_r,
    int pad_t, int pad_b)
{
  int iStartX = std::max(0, -pad_l);
  int iStartY = std::max(0, -pad_t);
  int oStartX = std::max(0, pad_l);
  int oStartY = std::max(0, pad_t);

  at::parallel_for(0, nslices, 0, [&](int64_t start, int64_t end) {
    // NOLINTNEXTLINE(cppcoreguidelines-init-variables)
    int64_t ip_x, ip_y;
    for (auto k = start; k < end; k++)
    {
      for (int64_t i = 0; i < oheight; i++) {
        for (int64_t j = 0; j < owidth; j++) {
          if (j < pad_l) {
            ip_x = pad_l;
          } else if (j >= pad_l && j < iwidth + pad_l) {
            ip_x = j;
          } else {
            ip_x = iwidth + pad_l - 1;
          }
          ip_x = ip_x - oStartX + iStartX;

          if (i < pad_t) {
            ip_y = pad_t;
          } else if (i >= pad_t && i < iheight + pad_t) {
            ip_y = i;
          } else {
            ip_y = iheight + pad_t - 1;
          }
          ip_y = ip_y - oStartY + iStartY;

          scalar_t *dest_p = output_p + k*owidth*oheight + i * owidth + j;
          scalar_t *src_p = input_p + k*iwidth*iheight + ip_y * iwidth + ip_x;
          *dest_p = *src_p;
        }
      }
    }
  });
}

template <typename scalar_t>
static void replication_pad2d_out_batch(
    scalar_t *input_data, scalar_t *output_data,
    int64_t nslices,
    int64_t iwidth, int64_t iheight,
    int64_t owidth, int64_t oheight,
    int pad_l, int pad_r,
    int pad_t, int pad_b,
    int nbatch)
{
  at::parallel_for(0, nbatch, 0, [&](int64_t start, int64_t end) {
    for (auto p = start; p < end; p++)
    {
      scalar_t *input_p = input_data+p*nslices*iwidth*iheight;
      scalar_t *output_p = output_data+p*nslices*owidth*oheight;
      replication_pad2d_out_frame(input_p, output_p, nslices,
          iwidth, iheight, owidth, oheight, pad_l, pad_r, pad_t, pad_b);
    }
  });
}

template <typename scalar_t>
static void replication_pad2d_backward_out_frame(
    scalar_t *ginput_p, scalar_t *goutput_p,
    int64_t nslices,
    int64_t iwidth, int64_t iheight,
    int64_t owidth, int64_t oheight,
    int pad_l, int pad_r,
    int pad_t, int pad_b)
{
  int iStartX = std::max(0, -pad_l);
  int iStartY = std::max(0, -pad_t);
  int oStartX = std::max(0, pad_l);
  int oStartY = std::max(0, pad_t);

  at::parallel_for(0, nslices, 0, [&](int64_t start, int64_t end) {
    // NOLINTNEXTLINE(cppcoreguidelines-init-variables)
    int64_t ip_x, ip_y;
    for (auto k = start; k < end; k++)
    {
      for (int64_t i = 0; i < oheight; i++) {
        for (int64_t j = 0; j < owidth; j++) {
          if (j < pad_l) {
            ip_x = pad_l;
          } else if (j >= pad_l && j < iwidth + pad_l) {
            ip_x = j;
          } else {
            ip_x = iwidth + pad_l - 1;
          }
          ip_x = ip_x - oStartX + iStartX;

          if (i < pad_t) {
            ip_y = pad_t;
          } else if (i >= pad_t && i < iheight + pad_t) {
            ip_y = i;
          } else {
            ip_y = iheight + pad_t - 1;
          }
          ip_y = ip_y - oStartY + iStartY;

          scalar_t *src_p = goutput_p + k*owidth*oheight + i * owidth + j;
          scalar_t *dest_p = ginput_p + k*iwidth*iheight + ip_y * iwidth + ip_x;
          *dest_p += *src_p;
        }
      }
    }
  });
}

template <typename scalar_t>
static void replication_pad2d_backward_out_batch(
    scalar_t *ginput_data, scalar_t *goutput_data,
    int64_t nslices,
    int64_t iwidth, int64_t iheight,
    int64_t owidth, int64_t oheight,
    int pad_l, int pad_r,
    int pad_t, int pad_b,
    int nbatch)
{
  at::parallel_for(0, nbatch, 0, [&](int64_t start, int64_t end) {
    for (auto p = start; p < end; p++)
    {
      scalar_t *ginput_p = ginput_data + p * nslices * iheight * iwidth;
      scalar_t *goutput_p = goutput_data + p * nslices * oheight * owidth;
      replication_pad2d_backward_out_frame(ginput_p, goutput_p, nslices,
          iwidth, iheight, owidth, oheight, pad_l, pad_r, pad_t, pad_b);
    }
  });
}

Tensor& replication_pad2d_backward_out_cpu_template(
    Tensor& gradInput,
    const Tensor& gradOutput_,
    const Tensor& input,
    IntArrayRef paddingSize)
{
  TORCH_CHECK(paddingSize.size() == 4, "padding size is expected to be 4");
  int pad_l = paddingSize[0];
  int pad_r = paddingSize[1];
  int pad_t = paddingSize[2];
  int pad_b = paddingSize[3];
  int dimw = 2;
  int dimh = 1;
  int dimslices = 0;
  int64_t nbatch = 1;

  if (input.dim() == 4)
  {
    nbatch = input.size(0);
    dimw++;
    dimh++;
    dimslices++;
  }

  /* sizes */
  int64_t nslices = input.size(dimslices);
  int64_t iheight = input.size(dimh);
  int64_t iwidth = input.size(dimw);
  int64_t oheight = iheight + pad_t + pad_b;
  int64_t owidth  = iwidth + pad_l + pad_r;

  TORCH_CHECK(owidth == gradOutput_.size(dimw),
      "gradOutput width unexpected. Expected: ", owidth, ", Got: ",
      gradOutput_.size(dimw));
  TORCH_CHECK(oheight == gradOutput_.size(dimh),
      "gradOutput height unexpected. Expected: ", oheight, ", Got: ",
      gradOutput_.size(dimh));

  /* get contiguous gradOutput */
  auto gradOutput = gradOutput_.contiguous();

  /* resize */
  gradInput.resize_as_(input);
  if (gradInput.numel() == 0) {
    return gradInput;
  }

  gradInput.zero_();

  /* backprop */
  if (input.dim() == 3)
  {
    AT_DISPATCH_FLOATING_AND_COMPLEX_TYPES(
      input.scalar_type(), "replication_pad2d_backward_cpu", [&] {
      replication_pad2d_backward_out_frame<scalar_t>(
        gradInput.data_ptr<scalar_t>(),
        gradOutput.data_ptr<scalar_t>(),
        nslices,
        iwidth, iheight,
        owidth, oheight,
        pad_l, pad_r,
        pad_t, pad_b);
      }
    );
  }
  else
  {
    AT_DISPATCH_FLOATING_AND_COMPLEX_TYPES(
      input.scalar_type(), "replication_pad2d_backward_cpu", [&] {
      replication_pad2d_backward_out_batch<scalar_t>(
        gradInput.data_ptr<scalar_t>(),
        gradOutput.data_ptr<scalar_t>(),
        nslices,
        iwidth, iheight,
        owidth, oheight,
        pad_l, pad_r,
        pad_t, pad_b,
        nbatch);
      }
    );
  }
  return gradInput;
}

template <typename scalar_t>
static void replication_pad3d_out_frame(
    scalar_t *input_p, scalar_t *output_p,
    int64_t nslices,
    int64_t iwidth, int64_t iheight, int64_t idepth,
    int64_t owidth, int64_t oheight, int64_t odepth,
    int pleft, int pright,
    int ptop, int pbottom,
    int pfront, int pback)
{
  int iStartX = std::max(0, -pleft);
  int iStartY = std::max(0, -ptop);
  int iStartZ = std::max(0, -pfront);
  int oStartX = std::max(0, pleft);
  int oStartY = std::max(0, ptop);
  int oStartZ = std::max(0, pfront);

  at::parallel_for(0, nslices, 0, [&](int64_t start, int64_t end) {
    // NOLINTNEXTLINE(cppcoreguidelines-init-variables)
    int64_t ip_x, ip_y, ip_z;
    for (auto k = start; k < end; k++) {
      for (int64_t z = 0; z < odepth; z++) {
        for (int64_t i = 0; i < oheight; i++) {
          for (int64_t j = 0; j < owidth; j++) {
            if (j < pleft) {
              ip_x = pleft;
            } else if (j >= pleft && j < iwidth + pleft) {
              ip_x = j;
            } else {
              ip_x = iwidth + pleft - 1;
            }
            ip_x = ip_x - oStartX + iStartX;

            if (i < ptop) {
              ip_y = ptop;
            } else if (i >= ptop && i < iheight + ptop) {
              ip_y = i;
            } else {
              ip_y = iheight + ptop - 1;
            }
            ip_y = ip_y - oStartY + iStartY;

            if (z < pfront) {
              ip_z = pfront;
            } else if (z >= pfront && z < idepth + pfront) {
              ip_z = z;
            } else {
              ip_z = idepth + pfront - 1;
            }
            ip_z = ip_z - oStartZ + iStartZ;

            scalar_t *dest_p = output_p + k * owidth * oheight * odepth +
              z * owidth * oheight + i * owidth + j;
            scalar_t *src_p = input_p + k * iwidth * iheight * idepth +
              ip_z * iwidth * iheight + ip_y * iwidth + ip_x;
            *dest_p = *src_p;
          }
        }
      }
    }
  });
}

template <typename scalar_t>
static void replication_pad3d_out_batch(
    scalar_t *input_data, scalar_t *output_data,
    int64_t nslices,
    int64_t iwidth, int64_t iheight, int64_t idepth,
    int64_t owidth, int64_t oheight, int64_t odepth,
    int pleft, int pright,
    int ptop, int pbottom,
    int pfront, int pback,
    int nbatch)
{
  at::parallel_for(0, nbatch, 0, [&](int64_t start, int64_t end) {
    for (auto p = start; p < end; p++)
    {
      scalar_t *input_p = input_data + p * nslices * iwidth * iheight * idepth;
      scalar_t *output_p = output_data + p * nslices * owidth * oheight * odepth;
      replication_pad3d_out_frame(input_p, output_p, nslices,
          iwidth, iheight, idepth, owidth, oheight, odepth,
          pleft, pright, ptop, pbottom, pfront, pback);
    }
  });
}

template <typename scalar_t>
static void replication_pad3d_backward_out_frame(
    scalar_t *ginput_p, scalar_t *goutput_p,
    int64_t nslices,
    int64_t iwidth, int64_t iheight, int64_t idepth,
    int64_t owidth, int64_t oheight, int64_t odepth,
    int pleft, int pright,
    int ptop, int pbottom,
    int pfront, int pback)
{
  int iStartX = std::max(0, -pleft);
  int iStartY = std::max(0, -ptop);
  int iStartZ = std::max(0, -pfront);
  int oStartX = std::max(0, pleft);
  int oStartY = std::max(0, ptop);
  int oStartZ = std::max(0, pfront);

  at::parallel_for(0, nslices, 0, [&](int64_t start, int64_t end) {
    // NOLINTNEXTLINE(cppcoreguidelines-init-variables)
    int64_t ip_x, ip_y, ip_z;
    for (auto k = start; k < end; k++) {
      for (int64_t z = 0; z < odepth; z++) {
        for (int64_t i = 0; i < oheight; i++) {
          for (int64_t j = 0; j < owidth; j++) {
            if (j < pleft) {
              ip_x = pleft;
            } else if (j >= pleft && j < iwidth + pleft) {
              ip_x = j;
            } else {
              ip_x = iwidth + pleft - 1;
            }
            ip_x = ip_x - oStartX + iStartX;

            if (i < ptop) {
              ip_y = ptop;
            } else if (i >= ptop && i < iheight + ptop) {
              ip_y = i;
            } else {
              ip_y = iheight + ptop - 1;
            }
            ip_y = ip_y - oStartY + iStartY;

            if (z < pfront) {
              ip_z = pfront;
            } else if (z >= pfront && z < idepth + pfront) {
              ip_z = z;
            } else {
              ip_z = idepth + pfront - 1;
            }
            ip_z = ip_z - oStartZ + iStartZ;

            scalar_t *src_p = goutput_p + k * owidth * oheight * odepth +
              z * owidth * oheight + i * owidth + j;
            scalar_t *dest_p = ginput_p + k * iwidth * iheight * idepth +
              ip_z * iwidth * iheight + ip_y * iwidth + ip_x;
            *dest_p += *src_p;
          }
        }
      }
    }
  });
}

template <typename scalar_t>
static void replication_pad3d_backward_out_batch(
    scalar_t *ginput_data, scalar_t *goutput_data,
    int64_t nslices,
    int64_t iwidth, int64_t iheight, int64_t idepth,
    int64_t owidth, int64_t oheight, int64_t odepth,
    int pleft, int pright,
    int ptop, int pbottom,
    int pfront, int pback,
    int nbatch)
{
  at::parallel_for(0, nbatch, 0, [&](int64_t start, int64_t end) {
    for (auto p = start; p < end; p++)
    {
      scalar_t *ginput_p = ginput_data + p * nslices * idepth * iheight * iwidth;
      scalar_t *goutput_p = goutput_data + p * nslices * odepth * oheight * owidth;
      replication_pad3d_backward_out_frame(ginput_p, goutput_p, nslices,
          iwidth, iheight, idepth, owidth, oheight, odepth,
          pleft, pright, ptop, pbottom, pfront, pback);
    }
  });
}

Tensor& replication_pad3d_backward_out_cpu_template(
    Tensor& gradInput,
    const Tensor& gradOutput_,
    const Tensor& input,
    IntArrayRef paddingSize)
{
  TORCH_CHECK(paddingSize.size() == 6, "padding size is expected to be 6");
  int pleft = paddingSize[0];
  int pright = paddingSize[1];
  int ptop = paddingSize[2];
  int pbottom = paddingSize[3];
  int pfront = paddingSize[4];
  int pback = paddingSize[5];
  int dimw = 3;
  int dimh = 2;
  int dimd = 1;
  int dimslices = 0;
  int64_t nbatch = 1;

  if (input.dim() == 5)
  {
    nbatch = input.size(0);
    dimw++;
    dimh++;
    dimd++;
    dimslices++;
  }

  /* sizes */
  int64_t nslices = input.size(dimslices);
  int64_t idepth = input.size(dimd);
  int64_t iheight = input.size(dimh);
  int64_t iwidth = input.size(dimw);
  int64_t odepth = idepth + pfront + pback;
  int64_t oheight = iheight + ptop + pbottom;
  int64_t owidth  = iwidth + pleft + pright;


  shapeCheck3d(input, pleft, pright,
      ptop, pbottom, pfront, pback);

  /* get contiguous gradOutput */
  auto gradOutput = gradOutput_.contiguous();

  /* resize */
  gradInput.resize_as_(input);
  if (gradInput.numel() == 0) {
    return gradInput;
  }
  gradInput.zero_();

  /* backprop */
  if (input.dim() == 4)
  {
    AT_DISPATCH_FLOATING_AND_COMPLEX_TYPES(
      input.scalar_type(), "replication_pad3d_backward_cpu", [&] {
      replication_pad3d_backward_out_frame<scalar_t> (
        gradInput.data_ptr<scalar_t>(),
        gradOutput.data_ptr<scalar_t>(),
        nslices,
        iwidth, iheight, idepth,
        owidth, oheight, odepth,
        pleft, pright,
        ptop, pbottom,
        pfront, pback);
      }
    );
  }
  else
  {
    AT_DISPATCH_FLOATING_AND_COMPLEX_TYPES(
      input.scalar_type(), "replication_pad3d_backward_cpu", [&] {
      replication_pad3d_backward_out_batch<scalar_t> (
        gradInput.data_ptr<scalar_t>(),
        gradOutput.data_ptr<scalar_t>(),
        nslices,
        iwidth, iheight, idepth,
        owidth, oheight, odepth,
        pleft, pright,
        ptop, pbottom,
        pfront, pback,
        nbatch);
      }
    );
  }
  return gradInput;
}
} // namespace

TORCH_IMPL_FUNC(replication_pad1d_out_cpu) (
  const Tensor& input_, IntArrayRef paddingSize, const Tensor& output
) {
  constexpr int64_t dimw = -1;
  constexpr int64_t dimslices = -2;

  int64_t pad_l = paddingSize[0];
  int64_t pad_r = paddingSize[1];

  /* get contiguous input */
  auto input = input_.contiguous();

  int64_t nbatch = 1;
  if (input.ndimension() == 3) {
    nbatch = input.size(0);
  }

  /* sizes */
  long nslices = input.size(dimslices);
  long iwidth = input.size(dimw);
  long owidth = output.size(dimw);

  if (input.ndimension() == 2)
  {
    AT_DISPATCH_FLOATING_AND_COMPLEX_TYPES(input.scalar_type(), "replication_pad1d_cpu", [&] {
      auto input_data = input.data_ptr<scalar_t>();
      auto output_data = output.data_ptr<scalar_t>();
      replication_pad1d_out_frame<scalar_t>(
        input_data,
        output_data,
        nslices,
        iwidth,
        owidth,
        pad_l, pad_r);
      }
    );
  }
  else
  {
    AT_DISPATCH_FLOATING_AND_COMPLEX_TYPES(input.scalar_type(), "replication_pad1d_cpu", [&] {
      auto input_data = input.data_ptr<scalar_t>();
      auto output_data = output.data_ptr<scalar_t>();
      replication_pad1d_out_batch<scalar_t>(
        input_data,
        output_data,
        nslices,
        iwidth,
        owidth,
        pad_l, pad_r,
        nbatch);
      }
    );
  }
}

TORCH_IMPL_FUNC(replication_pad1d_backward_out_cpu) (
  const Tensor& gradOutput_, const Tensor& input, IntArrayRef paddingSize, const Tensor& gradInput
) {
  int64_t dimw = 1;
  int64_t dimslices = 0;
  int64_t nbatch = 1;
  int64_t pad_l = paddingSize[0];
  int64_t pad_r = paddingSize[1];

  if (input.ndimension() == 3)
  {
    nbatch = input.size(0);
    dimw++;
    dimslices++;
  }

  /* get contiguous gradOutput */
  auto gradOutput = gradOutput_.contiguous();

  /* sizes */
  int64_t nslices = input.size(dimslices);
  int64_t iwidth  = input.size(dimw);
  int64_t owidth  = gradOutput.size(dimw);

  TORCH_CHECK(owidth == gradOutput.size(dimw),
      "gradOutput width unexpected. Expected: ", owidth,
      " Got: ", gradOutput_.size(dimw));

  if (gradInput.numel() == 0) {
    return;
  }

  gradInput.zero_();

  /* backprop */
  if (input.ndimension() == 2)
  {
    AT_DISPATCH_FLOATING_AND_COMPLEX_TYPES(
      input.scalar_type(), "replication_pad1d_backward_cpu", [&] {
      scalar_t *gradInput_data = gradInput.data_ptr<scalar_t>();
      scalar_t *gradOutput_data = gradOutput.data_ptr<scalar_t>();

      replication_pad1d_backward_out_frame<scalar_t> (
        gradInput_data,
        gradOutput_data,
        nslices,
        iwidth,
        owidth,
        pad_l, pad_r);
      }
    );
  }
  else
  {
    AT_DISPATCH_FLOATING_AND_COMPLEX_TYPES(
      input.scalar_type(), "replication_pad1d_backward_cpu", [&] {
      scalar_t *gradInput_data = gradInput.data_ptr<scalar_t>();
      scalar_t *gradOutput_data = gradOutput.data_ptr<scalar_t>();

      replication_pad1d_backward_out_batch<scalar_t> (
        gradInput_data,
        gradOutput_data,
        nslices,
        iwidth,
        owidth,
        pad_l, pad_r,
        nbatch);
      }
    );
  }
}

TORCH_IMPL_FUNC(replication_pad2d_out_cpu) (
  const Tensor& input_, IntArrayRef paddingSize, const Tensor& output
) {
  int64_t pad_l = paddingSize[0];
  int64_t pad_r = paddingSize[1];
  int64_t pad_t = paddingSize[2];
  int64_t pad_b = paddingSize[3];
  int64_t dimw = 2;
  int64_t dimh = 1;
  int64_t dimslices = 0;
  int64_t nbatch = 1;
  if (input_.dim() == 4) {
    nbatch = input_.size(0);
    dimw++;
    dimh++;
    dimslices++;
  }

  int64_t nslices = input_.size(dimslices);
  int64_t iheight = input_.size(dimh);
  int64_t iwidth = input_.size(dimw);
  int64_t oheight = iheight + pad_t + pad_b;
  int64_t owidth  = iwidth + pad_l + pad_r;

  /* get contiguous input */
  auto input = input_.contiguous();

  /* resize output */
  if (input.dim() == 3)
  {
    AT_DISPATCH_FLOATING_AND_COMPLEX_TYPES(input.scalar_type(), "replication_pad2d_cpu", [&] {
      auto input_data = input.data_ptr<scalar_t>();
      auto output_data = output.data_ptr<scalar_t>();
      replication_pad2d_out_frame<scalar_t> (input_data, output_data,
        nslices,
        iwidth, iheight,
        owidth, oheight,
        pad_l, pad_r,
        pad_t, pad_b);
      }
    );
  }
  else
  {
    AT_DISPATCH_FLOATING_AND_COMPLEX_TYPES(input.scalar_type(), "replication_pad2d_cpu", [&] {
      auto input_data = input.data_ptr<scalar_t>();
      auto output_data = output.data_ptr<scalar_t>();
      replication_pad2d_out_batch<scalar_t> (input_data, output_data,
        nslices,
        iwidth, iheight,
        owidth, oheight,
        pad_l, pad_r,
        pad_t, pad_b,
        nbatch);
      }
    );
  }
}

Tensor& replication_pad2d_backward_out_cpu(const Tensor& gradOutput,
    const Tensor& input,
    IntArrayRef paddingSize,
    Tensor& gradInput)
{
  replication_pad2d_backward_out_cpu_template(
      gradInput, gradOutput, input, paddingSize);
  return gradInput;
}

Tensor replication_pad2d_backward_cpu(
    const Tensor& gradOutput,
    const Tensor& input,
    IntArrayRef paddingSize)
{
  auto gradInput = at::zeros_like(input, LEGACY_CONTIGUOUS_MEMORY_FORMAT);
  replication_pad2d_backward_out_cpu_template(
      gradInput, gradOutput, input, paddingSize);
  return gradInput;
}

TORCH_IMPL_FUNC(replication_pad3d_out_cpu) (
  const Tensor& input_, IntArrayRef paddingSize, const Tensor& output
) {
  int64_t pleft = paddingSize[0];
  int64_t pright = paddingSize[1];
  int64_t ptop = paddingSize[2];
  int64_t pbottom = paddingSize[3];
  int64_t pfront = paddingSize[4];
  int64_t pback = paddingSize[5];
  int64_t dimw = 3;
  int64_t dimh = 2;
  int64_t dimd = 1;
  int64_t dimslices = 0;
  int64_t nbatch = 1;

  /* get contiguous input */
  auto input = input_.contiguous();

  if (input.dim() == 5) {
    nbatch = input.size(0);
    dimw++;
    dimh++;
    dimd++;
    dimslices++;
  }

  /* sizes */
  int64_t nslices = input.size(dimslices);
  int64_t idepth  = input.size(dimd);
  int64_t iheight = input.size(dimh);
  int64_t iwidth  = input.size(dimw);
  int64_t odepth  = output.size(dimd);
  int64_t oheight = output.size(dimh);
  int64_t owidth  = output.size(dimw);

  /* resize output */
  if (input.dim() == 4) {
    AT_DISPATCH_FLOATING_AND_COMPLEX_TYPES(input.scalar_type(), "replication_pad3d_cpu", [&] {
      auto input_data = input.data_ptr<scalar_t>();
      auto output_data = output.data_ptr<scalar_t>();
      replication_pad3d_out_frame<scalar_t>(
        input_data, output_data, nslices, iwidth, iheight, idepth,
        owidth, oheight, odepth, pleft, pright, ptop, pbottom, pfront,
        pback);
      }
    );
  }
  else
  {
    AT_DISPATCH_FLOATING_AND_COMPLEX_TYPES(input.scalar_type(), "replication_pad3d_cpu", [&] {
      auto input_data = input.data_ptr<scalar_t>();
      auto output_data = output.data_ptr<scalar_t>();
      replication_pad3d_out_batch<scalar_t>(
        input_data, output_data, nslices, iwidth, iheight, idepth,
        owidth, oheight, odepth, pleft, pright, ptop, pbottom, pfront,
        pback,
        nbatch);
      }
    );
  }
}

Tensor& replication_pad3d_backward_out_cpu(const Tensor& gradOutput,
    const Tensor& input,
    IntArrayRef paddingSize,
    Tensor& gradInput)
{
  replication_pad3d_backward_out_cpu_template(
      gradInput, gradOutput, input, paddingSize);
  return gradInput;
}

Tensor replication_pad3d_backward_cpu(
    const Tensor& gradOutput,
    const Tensor& input,
    IntArrayRef paddingSize)
{
  auto gradInput = at::zeros_like(input, LEGACY_CONTIGUOUS_MEMORY_FORMAT);
  replication_pad3d_backward_out_cpu_template(
      gradInput, gradOutput, input, paddingSize);
  return gradInput;
}
} // at::native
} // at<|MERGE_RESOLUTION|>--- conflicted
+++ resolved
@@ -62,20 +62,14 @@
 
   if (input.ndimension() == 3)
   {
-<<<<<<< HEAD
-=======
     // NOLINTNEXTLINE(clang-analyzer-deadcode.DeadStores)
->>>>>>> 98fcdb80
     nbatch = input.size(0);
     dimw++;
     dimslices++;
   }
 
   /* sizes */
-<<<<<<< HEAD
-=======
   // NOLINTNEXTLINE(clang-analyzer-deadcode.DeadStores,clang-diagnostic-unused-variable)
->>>>>>> 98fcdb80
   int64_t nslices = input.size(dimslices);
   int64_t iwidth = input.size(dimw);
   int64_t owidth  = iwidth + pad_l + pad_r;
