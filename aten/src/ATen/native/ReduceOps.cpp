--- conflicted
+++ resolved
@@ -116,22 +116,16 @@
   check_argmax_argmin(*this, "argmin", self, dim, keepdim);
 }
 
-<<<<<<< HEAD
 void meta_func_cum_ops(
     impl::MetaBase& meta,
     const char* name,
     const Tensor& self,
     int64_t dim,
     c10::optional<ScalarType> dtype) {
-  const auto& result = meta.maybe_get_output();
-=======
-TORCH_META_FUNC(cumsum)
-(const Tensor& self, int64_t dim, c10::optional<ScalarType> dtype) {
   // Checking whether 'dim' is valid.
   maybe_wrap_dim(dim, self.dim());
 
-  const auto& result = maybe_get_output();
->>>>>>> 0c7e257d
+  const auto& result = meta.maybe_get_output();
   ScalarType out_dtype;
 
   if (result.defined()) {
@@ -147,12 +141,7 @@
     out_dtype = dtype.value_or(is_integral ? ScalarType::Long : self.scalar_type());
   }
 
-<<<<<<< HEAD
   meta.set_output(self.sizes(), self.options().dtype(out_dtype));
-  namedinference::propagate_names(result, self);
-=======
-  set_output(self.sizes(), self.options().dtype(out_dtype));
->>>>>>> 0c7e257d
 }
 
 TORCH_META_FUNC(cumsum)
