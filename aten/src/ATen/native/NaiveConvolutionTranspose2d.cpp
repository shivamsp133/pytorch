#include <ATen/ATen.h>
#include <ATen/NativeFunctions.h>
#include <ATen/TensorUtils.h>

#include <ATen/native/CPUBlas.h>
#include <ATen/native/im2col.h>

#include <c10/util/irange.h>

namespace at {
namespace native {

template<typename scalar_t>
void gemv(char trans, int64_t m, int64_t n, scalar_t alpha, scalar_t *a, int64_t lda, scalar_t *x, int64_t incx, scalar_t beta, scalar_t *y, int64_t incy);

static inline void slow_conv_transpose2d_shape_check(
    const Tensor& input,
    const Tensor& grad_output,
    const Tensor& weight,
    const Tensor& bias,
    int kernel_height,
    int kernel_width,
    int stride_height,
    int stride_width,
    int pad_height,
    int pad_width,
    int output_padding_height,
    int output_padding_width,
    int dilation_height,
    int dilation_width,
    bool weight_nullable) {
  TORCH_CHECK(
      kernel_width > 0 && kernel_height > 0,
      "kernel size should be greater than zero, but got kernel_height: ",
      kernel_height,
      " kernel_width: ",
      kernel_width);
  TORCH_CHECK(
      stride_width > 0 && stride_height > 0,
      "stride should be greater than zero, but got stride_height: ",
      stride_height,
      " stride_width: ",
      stride_width);
  TORCH_CHECK(
      dilation_width > 0 && dilation_height > 0,
      "dilation should be greater than zero, but got dilation_height: ",
      dilation_height,
      ", dilation_width: ",
      dilation_width);
  TORCH_CHECK(
      (output_padding_width < stride_width ||
       output_padding_width < dilation_width) &&
          (output_padding_height < stride_height ||
           output_padding_height < dilation_height),
      "output padding must be smaller than either stride or dilation, but got output_padding_height: ",
      output_padding_height,
      " output_padding_width: ",
      output_padding_width,
      " stride_height: ",
      stride_height,
      " stride_width: ",
      stride_width,
      " dilation_height: ",
      dilation_height,
      " dilation_width: ",
      dilation_width);

  if (weight.defined()) {
    TORCH_CHECK(
        weight.numel() != 0 && (weight.dim() == 2 || weight.dim() == 4),
        "non-empty 2D or 4D weight tensor expected, but got: ",
        weight.sizes());
    if (bias.defined()) {
      check_dim_size(bias, 1, 0, weight.size(1));
    }
  } else if (!weight_nullable) {
    AT_ERROR("weight tensor is expected to be non-nullable");
  }

  int ndim = input.dim();
  int dimf = 0;
  int dimh = 1;
  int dimw = 2;

  if (ndim == 4) {
    dimf++;
    dimh++;
    dimw++;
  }

  TORCH_CHECK(
      input.numel() != 0 && (ndim == 3 || ndim == 4),
      "non-empty 3D or 4D input tensor expected but got a tensor with size ",
      input.sizes());

  int64_t input_height = input.size(dimh);
  int64_t input_width = input.size(dimw);
  int64_t output_height = (input_height - 1) * stride_height - 2 * pad_height +
      (dilation_height * (kernel_height - 1) + 1) + output_padding_height;
  int64_t output_width = (input_width - 1) * stride_width - 2 * pad_width +
      (dilation_width * (kernel_width - 1) + 1) + output_padding_width;

  if (output_width < 1 || output_height < 1) {
    AT_ERROR(
        "Given input size per channel: (",
        input_height,
        " x ",
        input_width,
        "). "
        "Calculated output size per channel: (",
        output_height,
        " x ",
        output_width,
        "). Output size is too small");
  }

  if (weight.defined()) {
    int64_t n_input_plane = weight.size(0);
    check_dim_size(input, ndim, dimf, n_input_plane);
  }

  if (grad_output.defined()) {
    if (weight.defined()) {
      int64_t n_output_plane = weight.size(1);
      check_dim_size(grad_output, ndim, dimf, n_output_plane);
    } else if (bias.defined()) {
      int64_t n_output_plane = bias.size(0);
      check_dim_size(grad_output, ndim, dimf, n_output_plane);
    }
    check_dim_size(grad_output, ndim, dimh, output_height);
    check_dim_size(grad_output, ndim, dimw, output_width);
  }
}

namespace {
// void slow_conv_transpose2d_out_cpu_template(
//     Tensor& output,
//     const Tensor& input_,
//     const Tensor& weight_,
//     IntArrayRef kernel_size,
//     const Tensor& bias_,
//     IntArrayRef stride,
//     IntArrayRef padding,
//     IntArrayRef output_padding,
//     IntArrayRef dilation,
//     Tensor& columns_,
//     Tensor& ones_) {
//   TORCH_CHECK(
//       kernel_size.size() == 2,
//       "It is expected kernel_size equals to 2, but got size ",
//       kernel_size.size());

//   TORCH_CHECK(
//       dilation.size() == 2,
//       "It is expected dilation equals to 2, but got size ",
//       dilation.size());

//   TORCH_CHECK(
//       padding.size() == 2,
//       "It is expected padding equals to 2, but got size ",
//       padding.size());

//   TORCH_CHECK(
//       stride.size() == 2,
//       "It is expected stride equals to 2, but got size ",
//       stride.size());

//   TORCH_CHECK(
//       output_padding.size() == 2,
//       "It is expected stride equals to 2, but got size ",
//       output_padding.size());

//   Tensor columns = columns_;
//   Tensor ones = ones_;

//   int64_t kernel_height = kernel_size[0];
//   int64_t kernel_width = kernel_size[1];
//   int64_t dilation_height = dilation[0];
//   int64_t dilation_width = dilation[1];
//   int64_t pad_height = padding[0];
//   int64_t pad_width = padding[1];
//   int64_t stride_height = stride[0];
//   int64_t stride_width = stride[1];
//   int64_t output_padding_height = output_padding[0];
//   int64_t output_padding_width = output_padding[1];

//   slow_conv_transpose2d_shape_check(
//       input_,
//       Tensor(),
//       weight_,
//       bias_,
//       kernel_height,
//       kernel_width,
//       stride_height,
//       stride_width,
//       pad_height,
//       pad_width,
//       output_padding_height,
//       output_padding_width,
//       dilation_height,
//       dilation_width,
//       false);

//   int n_input_plane = weight_.size(0);
//   int n_output_plane = weight_.size(1);

//   Tensor input = input_.contiguous();
//   Tensor weight = weight_.contiguous();

//   TORCH_CHECK(columns.is_contiguous(), "columns needs to be contiguous");

//   Tensor bias = Tensor();

//   if (bias_.defined()) {
//     bias = bias_.contiguous();
//     TORCH_CHECK(ones.is_contiguous(), "ones needs to be contiguous");
//   }

//   bool is_batch = false;
//   if (input.dim() == 3) {
//     // Force batch
//     is_batch = true;
//     input.resize_({1, input.size(0), input.size(1), input.size(2)});
//   }

//   int64_t input_height = input.size(2);
//   int64_t input_width = input.size(3);
//   int64_t output_height = (input_height - 1) * stride_height - 2 * pad_height +
//       (dilation_height * (kernel_height - 1) + 1) + output_padding_height;
//   int64_t output_width = (input_width - 1) * stride_width - 2 * pad_width +
//       (dilation_width * (kernel_width - 1) + 1) + output_padding_width;

//   // Batch size + input planes
//   int64_t batch_size = input.size(0);

//   // Resize output
//   output.resize_({batch_size, n_output_plane, output_height, output_width});

//   // Resize temporary columns
//   columns.resize_({n_output_plane * kernel_width * kernel_height,
//                    input_height * input_width});
//   columns.zero_();

//   // Define a buffer of ones, for bias accumulation
//   // Note: this buffer can be shared with other modules, it only ever gets
//   // increased, and always contains ones.
//   if (ones.dim() != 2 ||
//       ones.size(0) * ones.size(1) < output_height * output_width) {
//     // Resize plane and fill with ones...
//     ones.resize_({output_height, output_width});
//     ones.fill_(1);
//   }

//   AT_DISPATCH_FLOATING_TYPES_AND(at::ScalarType::Long,
//       input.scalar_type(), "slow_conv_transpose2d_out_cpu", [&] {
//         // For each elt in batch, do:
//         for (const auto elt : c10::irange(batch_size)) {
//           // Helpers
//           Tensor input_n;
//           Tensor output_n;

//           // Matrix mulitply per output:
//           input_n = input.select(0, elt);
//           output_n = output.select(0, elt);

//           // M,N,K are dims of matrix A and B
//           // (see http://docs.nvidia.com/cuda/cublas/#cublas-lt-t-gt-gemm)
//           int64_t m = weight.size(1) * weight.size(2) * weight.size(3);
//           int64_t n = columns.size(1);
//           int64_t k = weight.size(0);

//           // Do GEMM (note: this is a bit confusing because gemm assumes
//           // column-major matrices)
//           cpublas::gemm(
//               cpublas::NoTranspose,
//               cpublas::Transpose,
//               n,
//               m,
//               k,
//               1,
//               input_n.data_ptr<scalar_t>(),
//               n,
//               weight.data_ptr<scalar_t>(),
//               m,
//               0,
//               columns.data_ptr<scalar_t>(),
//               n);

//           // Unpack columns back into input:
//           col2im<scalar_t>(
//               columns.data_ptr<scalar_t>(),
//               n_output_plane,
//               output_height,
//               output_width,
//               input_height,
//               input_width,
//               kernel_height,
//               kernel_width,
//               pad_height,
//               pad_width,
//               stride_height,
//               stride_width,
//               dilation_height,
//               dilation_width,
//               output_n.data_ptr<scalar_t>());

//           // Do Bias after:
//           // M,N,K are dims of matrix A and B
//           // (see http://docs.nvidia.com/cuda/cublas/#cublas-lt-t-gt-gemm)
//           int64_t m_ = n_output_plane;
//           int64_t n_ = output_height * output_width;
//           int64_t k_ = 1;

//           // Do GEMM (note: this is a bit confusing because gemm assumes
//           // column-major matrices)
//           if (bias_.defined()) {
//             cpublas::gemm(
//                 cpublas::Transpose,
//                 cpublas::NoTranspose,
//                 n_,
//                 m_,
//                 k_,
//                 1,
//                 ones.data_ptr<scalar_t>(),
//                 k_,
//                 bias.data_ptr<scalar_t>(),
//                 k_,
//                 1,
//                 output_n.data_ptr<scalar_t>(),
//                 n_);
//           }
//         }

//         // Resize output
//         if (is_batch) {
//           output.resize_({n_output_plane, output_height, output_width});
//           input.resize_({n_input_plane, input_height, input_width});
//         }
//       });
// }

static void slow_conv_transpose2d_backward_out_cpu_template(
    const Tensor& input_,
    const Tensor& grad_output_,
    Tensor& grad_input,
    const Tensor& weight_,
    const Tensor& grad_columns_,
    IntArrayRef kernel_size,
    IntArrayRef stride,
    IntArrayRef padding,
    IntArrayRef output_padding,
    IntArrayRef dilation) {
  TORCH_CHECK(
      kernel_size.size() == 2,
      "It is expected kernel_size equals to 2, but got size ",
      kernel_size.size());

  TORCH_CHECK(
      dilation.size() == 2,
      "It is expected dilation equals to 2, but got size ",
      dilation.size());

  TORCH_CHECK(
      padding.size() == 2,
      "It is expected padding equals to 2, but got size ",
      padding.size());

  TORCH_CHECK(
      stride.size() == 2,
      "It is expected stride equals to 2, but got size ",
      stride.size());

  TORCH_CHECK(
      output_padding.size() == 2,
      "It is expected stride equals to 2, but got size ",
      output_padding.size());

  int64_t kernel_height = kernel_size[0];
  int64_t kernel_width = kernel_size[1];
  int64_t dilation_height = dilation[0];
  int64_t dilation_width = dilation[1];
  int64_t pad_height = padding[0];
  int64_t pad_width = padding[1];
  int64_t stride_height = stride[0];
  int64_t stride_width = stride[1];
  int64_t output_padding_height = output_padding[0];
  int64_t output_padding_width = output_padding[1];

  int64_t n_input_plane = weight_.size(0);
  int64_t n_output_plane = weight_.size(1);

  Tensor grad_columns = grad_columns_;

  slow_conv_transpose2d_shape_check(
      input_,
      grad_output_,
      weight_,
      Tensor(),
      kernel_height,
      kernel_width,
      stride_height,
      stride_width,
      pad_height,
      pad_width,
      output_padding_height,
      output_padding_width,
      dilation_height,
      dilation_width,
      false);

  Tensor input = input_.contiguous();
  Tensor grad_output = grad_output_.contiguous();
  Tensor weight = weight_.contiguous();

  TORCH_CHECK(
      grad_columns.is_contiguous(), "grad_columns needs to be contiguous");

  bool is_batch = false;
  if (input.dim() == 3) {
    // Force batch
    is_batch = true;
    input.resize_({1, input.size(0), input.size(1), input.size(2)});
    grad_output.resize_(
        {1, grad_output.size(0), grad_output.size(1), grad_output.size(2)});
  }

  int64_t input_width = input.size(3);
  int64_t input_height = input.size(2);
  int64_t output_height = (input_height - 1) * stride_height - 2 * pad_height +
      (dilation_height * (kernel_height - 1) + 1) + output_padding_height;
  int64_t output_width = (input_width - 1) * stride_width - 2 * pad_width +
      (dilation_width * (kernel_width - 1) + 1) + output_padding_width;

  // Batch size + input planes
  int64_t batch_size = input.size(0);

  // Resize output
  grad_input.resize_({batch_size, n_input_plane, input_height, input_width});
  grad_input.zero_();

  // Resize temporary columns
  grad_columns.resize_({n_output_plane * kernel_width * kernel_height,
                        input_height * input_width});

  AT_DISPATCH_FLOATING_TYPES(
      grad_output.scalar_type(), "slow_conv_transpose2d_backward_out_cpu", [&] {
        // Helpers
        Tensor grad_input_n = Tensor();
        Tensor grad_output_n = Tensor();

        // For each elt in batch, do:
        for (const auto elt : c10::irange(batch_size)) {
          // Matrix mulitply per sample:
          grad_input_n = grad_input.select(0, elt);
          grad_output_n = grad_output.select(0, elt);

          if (kernel_height != 1 || kernel_width != 1 || stride_height != 1 ||
              stride_width != 1 || pad_height != 0 || pad_width != 0 ||
              dilation_height != 1 || dilation_width != 1) {
            // Extract columns:
            im2col<scalar_t>(
                  grad_output_n.data_ptr<scalar_t>(),
                  n_output_plane,
                  output_height,
                  output_width,
                  input_height,
                  input_width,
                  kernel_height,
                  kernel_width,
                  pad_height,
                  pad_width,
                  stride_height,
                  stride_width,
                  dilation_height,
                  dilation_width,
                  grad_columns.data_ptr<scalar_t>());
          }

          // M,N,K are dims of matrix A and B
          // (see http://docs.nvidia.com/cuda/cublas/#cublas-lt-t-gt-gemm)
          int64_t m = weight.size(0);
          int64_t n = grad_columns.size(1);
          int64_t k = weight.size(1) * weight.size(2) * weight.size(3);

          // Do GEMM (note: this is a bit confusing because gemm assumes
          // column-major matrices)
          auto gemm_in_ptr =
              (kernel_height != 1 || kernel_width != 1 || stride_height != 1 ||
               stride_width != 1 || pad_height != 0 || pad_width != 0 ||
               dilation_height != 1 || dilation_width != 1)
              ? grad_columns.data_ptr<scalar_t>()
              : grad_output_n.data_ptr<scalar_t>();
          cpublas::gemm(
              cpublas::NoTranspose,
              cpublas::NoTranspose,
              n,
              m,
              k,
              1,
              gemm_in_ptr,
              n,
              weight.data_ptr<scalar_t>(),
              k,
              0,
              grad_input_n.data_ptr<scalar_t>(),
              n);
        }

        // Resize output
        if (is_batch) {
          grad_output.resize_({n_output_plane, output_height, output_width});
          input.resize_({n_input_plane, input_height, input_width});
          grad_input.resize_({n_input_plane, input_height, input_width});
        }
      });
}

void slow_conv_transpose2d_acc_grad_parameters_cpu(
    const Tensor& input_,
    const Tensor& grad_output_,
    Tensor& grad_weight,
    Tensor& grad_bias,
    const Tensor& columns_,
    const Tensor& ones_,
    IntArrayRef kernel_size,
    IntArrayRef stride,
    IntArrayRef padding,
    IntArrayRef output_padding,
    IntArrayRef dilation,
    int scale_) {
  TORCH_CHECK(
      kernel_size.size() == 2,
      "It is expected kernel_size equals to 2, but got size ",
      kernel_size.size());

  TORCH_CHECK(
      dilation.size() == 2,
      "It is expected dilation equals to 2, but got size ",
      dilation.size());

  TORCH_CHECK(
      padding.size() == 2,
      "It is expected padding equals to 2, but got size ",
      padding.size());

  TORCH_CHECK(
      stride.size() == 2,
      "It is expected stride equals to 2, but got size ",
      stride.size());

  TORCH_CHECK(
      output_padding.size() == 2,
      "It is expected stride equals to 2, but got size ",
      output_padding.size());

  int64_t kernel_height = kernel_size[0];
  int64_t kernel_width = kernel_size[1];
  int64_t dilation_height = dilation[0];
  int64_t dilation_width = dilation[1];
  int64_t pad_height = padding[0];
  int64_t pad_width = padding[1];
  int64_t stride_height = stride[0];
  int64_t stride_width = stride[1];
  int64_t output_padding_height = output_padding[0];
  int64_t output_padding_width = output_padding[1];

  Tensor columns = columns_;
  Tensor ones = ones_;

  slow_conv_transpose2d_shape_check(
      input_,
      grad_output_,
      grad_weight,
      grad_bias,
      kernel_height,
      kernel_width,
      stride_height,
      stride_width,
      pad_height,
      pad_width,
      output_padding_height,
      output_padding_width,
      dilation_height,
      dilation_width,
      true);

  // NOLINTNEXTLINE(cppcoreguidelines-init-variables)
  int64_t n_output_plane;
  if (grad_weight.defined()) {
    n_output_plane = grad_weight.size(1);
  } else if (grad_bias.defined()) {
    n_output_plane = grad_bias.size(0);
  } else {
    return;
  }

  Tensor input = input_.contiguous();
  Tensor grad_output = grad_output_.contiguous();

  if (grad_weight.defined()) {
    TORCH_CHECK(
        grad_weight.is_contiguous(), "grad_weight needs to be contiguous");
  }
  TORCH_CHECK(columns.is_contiguous(), "columns needs to be contiguous");
  if (grad_bias.defined()) {
    TORCH_CHECK(grad_bias.is_contiguous(), "grad_bias needs to be contiguous");
    TORCH_CHECK(ones.is_contiguous(), "ones needs to be contiguous");
  }

  bool is_batch = false;
  if (input.dim() == 3) {
    // Force batch
    is_batch = true;
    input.resize_({1, input.size(0), input.size(1), input.size(2)});
    grad_output.resize_(
        {1, grad_output.size(0), grad_output.size(1), grad_output.size(2)});
  }

  int64_t input_width = input.size(3);
  int64_t input_height = input.size(2);
  int64_t output_height = (input_height - 1) * stride_height - 2 * pad_height +
      (dilation_height * (kernel_height - 1) + 1) + output_padding_height;
  int64_t output_width = (input_width - 1) * stride_width - 2 * pad_width +
      (dilation_width * (kernel_width - 1) + 1) + output_padding_width;

  // Batch size + input planes
  int64_t batch_size = input.size(0);

  // Define a buffer of ones, for bias accumulation
  if (ones.dim() != 2 ||
      ones.size(0) * ones.size(1) < output_height * output_width) {
    // Resize plane and fill with ones...
    ones.resize_({output_height, output_width});
    ones.fill_(1);
  }

  // Resize temporary columns
  columns.resize_({n_output_plane * kernel_width * kernel_height,
                   input_height * input_width});

  AT_DISPATCH_FLOATING_TYPES(
      input.scalar_type(), "slow_conv_transpose2d_acc_grad_parameters_cpu", [&] {
        // Helpers
        Tensor input_n = Tensor();
        Tensor grad_output_n = Tensor();

        scalar_t scale = static_cast<scalar_t>(scale_);

        // For each elt in batch, do:
        for (const auto elt : c10::irange(batch_size)) {
          // Matrix mulitply per output:
          grad_output_n = grad_output.select(0, elt);

          // Do Weight:
          if (grad_weight.defined()) {
            // Matrix mulitply per output:
            input_n = input.select(0, elt);

            if (kernel_height != 1 || kernel_width != 1 || stride_height != 1 ||
                stride_width != 1 || pad_height != 0 || pad_width != 0 ||
                dilation_height != 1 || dilation_width != 1) {
              // Extract columns:
              im2col<scalar_t>(
                  grad_output_n.data_ptr<scalar_t>(),
                  n_output_plane,
                  output_height,
                  output_width,
                  input_height,
                  input_width,
                  kernel_height,
                  kernel_width,
                  pad_height,
                  pad_width,
                  stride_height,
                  stride_width,
                  dilation_height,
                  dilation_width,
                  columns.data_ptr<scalar_t>());
            }

            // M,N,K are dims of matrix A and B
            // (see http://docs.nvidia.com/cuda/cublas/#cublas-lt-t-gt-gemm)
            int64_t n = columns.size(0); // n_output_plane * kh * kw
            int64_t m = input_n.size(0); // n_input_plane
            int64_t k = columns.size(1); // input_height * input_width

            // Do GEMM (note: this is a bit confusing because gemm assumes
            // column-major matrices)
            auto gemm_in_ptr =
                (kernel_height != 1 || kernel_width != 1 ||
                 stride_height != 1 || stride_width != 1 || pad_height != 0 ||
                 pad_width != 0 || dilation_height != 1 || dilation_width != 1)
                ? columns.data_ptr<scalar_t>()
                : grad_output_n.data_ptr<scalar_t>();
            cpublas::gemm(
                cpublas::Transpose,
                cpublas::NoTranspose,
                n,
                m,
                k,
                scale,
                gemm_in_ptr,
                k,
                input_n.data_ptr<scalar_t>(),
                k,
                1,
                grad_weight.data_ptr<scalar_t>(),
                n);
          }

          // Do Bias:
          if (grad_bias.defined()) {
            // M,N,K are dims of matrix A and B
            // (see http://docs.nvidia.com/cuda/cublas/#cublas-lt-t-gt-gemm)
            int64_t m_ = n_output_plane;
            int64_t k_ = output_height * output_width;

            // Do GEMV (note: this is a bit confusing because gemv assumes
            // column-major matrices)
            native::gemv<scalar_t>(
                't',
                k_,
                m_,
                scale,
                grad_output_n.data_ptr<scalar_t>(),
                k_,
                ones.data_ptr<scalar_t>(),
                1,
                1,
                grad_bias.data_ptr<scalar_t>(),
                1);
          }
        }

        // Resize
        if (is_batch) {
          grad_output.resize_({n_output_plane, output_height, output_width});
          input.resize_({input.size(1), input_height, input_width});
        }
      });
}

} // namespace

<<<<<<< HEAD
// Tensor& slow_conv_transpose2d_out_cpu(const Tensor& input,
//     const Tensor& weight,
//     IntArrayRef kernel_size, const c10::optional<Tensor>& bias_opt,
//     IntArrayRef stride,
//     IntArrayRef padding,
//     IntArrayRef output_padding,
//     IntArrayRef dilation,
//     Tensor& output) {
//   // See [Note: hacky wrapper removal for optional tensor]
//   const Tensor& bias = c10::value_or_else(bias_opt, [] {return Tensor();});

//   Tensor columns = at::empty_like(input, LEGACY_CONTIGUOUS_MEMORY_FORMAT);
//   Tensor ones = at::empty_like(input, LEGACY_CONTIGUOUS_MEMORY_FORMAT);

//   slow_conv_transpose2d_out_cpu_template(
//       output,
//       input,
//       weight,
//       kernel_size,
//       bias,
//       stride,
//       padding,
//       output_padding,
//       dilation,
//       columns,
//       ones);

//   return output;
}

// Tensor slow_conv_transpose2d_cpu(
//     const Tensor& input,
//     const Tensor& weight,
//     IntArrayRef kernel_size, const c10::optional<Tensor>& bias_opt,
//     IntArrayRef stride,
//     IntArrayRef padding,
//     IntArrayRef output_padding,
//     IntArrayRef dilation) {
//   // See [Note: hacky wrapper removal for optional tensor]
//   const Tensor& bias = c10::value_or_else(bias_opt, [] {return Tensor();});

//   Tensor output = at::empty_like(input, LEGACY_CONTIGUOUS_MEMORY_FORMAT);
//   Tensor columns = at::empty_like(input, LEGACY_CONTIGUOUS_MEMORY_FORMAT);
//   Tensor ones = at::empty_like(input, LEGACY_CONTIGUOUS_MEMORY_FORMAT);

//   slow_conv_transpose2d_out_cpu_template(
//       output,
//       input,
//       weight,
//       kernel_size,
//       bias,
//       stride,
//       padding,
//       output_padding,
//       dilation,
//       columns,
//       ones);

//   return output;
// }
=======
Tensor& slow_conv_transpose2d_out_cpu(const Tensor& input,
    const Tensor& weight,
    IntArrayRef kernel_size, const c10::optional<Tensor>& bias_opt,
    IntArrayRef stride,
    IntArrayRef padding,
    IntArrayRef output_padding,
    IntArrayRef dilation,
    Tensor& output) {
  // See [Note: hacky wrapper removal for optional tensor]
  c10::MaybeOwned<Tensor> bias_maybe_owned = at::borrow_from_optional_tensor(bias_opt);
  const Tensor& bias = *bias_maybe_owned;

  Tensor columns = at::empty_like(input, LEGACY_CONTIGUOUS_MEMORY_FORMAT);
  Tensor ones = at::empty_like(input, LEGACY_CONTIGUOUS_MEMORY_FORMAT);

  slow_conv_transpose2d_out_cpu_template(
      output,
      input,
      weight,
      kernel_size,
      bias,
      stride,
      padding,
      output_padding,
      dilation,
      columns,
      ones);

  return output;
}

Tensor slow_conv_transpose2d_cpu(
    const Tensor& input,
    const Tensor& weight,
    IntArrayRef kernel_size, const c10::optional<Tensor>& bias_opt,
    IntArrayRef stride,
    IntArrayRef padding,
    IntArrayRef output_padding,
    IntArrayRef dilation) {
  // See [Note: hacky wrapper removal for optional tensor]
  c10::MaybeOwned<Tensor> bias_maybe_owned = at::borrow_from_optional_tensor(bias_opt);
  const Tensor& bias = *bias_maybe_owned;

  Tensor output = at::empty_like(input, LEGACY_CONTIGUOUS_MEMORY_FORMAT);
  Tensor columns = at::empty_like(input, LEGACY_CONTIGUOUS_MEMORY_FORMAT);
  Tensor ones = at::empty_like(input, LEGACY_CONTIGUOUS_MEMORY_FORMAT);

  slow_conv_transpose2d_out_cpu_template(
      output,
      input,
      weight,
      kernel_size,
      bias,
      stride,
      padding,
      output_padding,
      dilation,
      columns,
      ones);

  return output;
}
>>>>>>> c7093ba8

std::tuple<Tensor&, Tensor&, Tensor&> slow_conv_transpose2d_backward_out_cpu(const Tensor& grad_output,
    const Tensor& input,
    const Tensor& weight,
    IntArrayRef kernel_size,
    IntArrayRef stride,
    IntArrayRef padding,
    IntArrayRef output_padding,
    IntArrayRef dilation,
    const Tensor& columns,
    const Tensor& ones,
    Tensor& grad_input,
    Tensor& grad_weight,
    Tensor& grad_bias) {
  if (grad_input.defined()) {
    slow_conv_transpose2d_backward_out_cpu_template(
        input,
        grad_output,
        grad_input,
        weight,
        columns,
        kernel_size,
        stride,
        padding,
        output_padding,
        dilation);
  }

  if (grad_weight.defined()) {
    grad_weight.resize_(weight.sizes());
    grad_weight.zero_();
  }

  if (grad_bias.defined()) {
    grad_bias.resize_({weight.size(1)});
    grad_bias.zero_();
  }

  if (grad_weight.defined() || grad_bias.defined()) {
    slow_conv_transpose2d_acc_grad_parameters_cpu(
        input,
        grad_output,
        grad_weight,
        grad_bias,
        columns,
        ones,
        kernel_size,
        stride,
        padding,
        output_padding,
        dilation,
        1);
  }

  return std::tuple<Tensor&, Tensor&, Tensor&>(
      grad_input, grad_weight, grad_bias);
}

std::tuple<Tensor, Tensor, Tensor> slow_conv_transpose2d_backward_cpu(
    const Tensor& grad_output,
    const Tensor& input,
    const Tensor& weight,
    IntArrayRef kernel_size,
    IntArrayRef stride,
    IntArrayRef padding,
    IntArrayRef output_padding,
    IntArrayRef dilation,
    const Tensor& columns,
    const Tensor& ones,
    std::array<bool, 3> output_mask) {
  Tensor grad_input;
  Tensor grad_weight;
  Tensor grad_bias;

  if (output_mask[0]) {
    grad_input = at::empty({0}, grad_output.options());
  } else {
    grad_input = Tensor();
  }

  if (output_mask[1]) {
    grad_weight = at::empty({0}, grad_output.options());
  } else {
    grad_weight = Tensor();
  }

  if (output_mask[2]) {
    grad_bias = at::empty({0}, grad_output.options());
  } else {
    grad_bias = Tensor();
  }

  if (grad_input.defined()) {
    slow_conv_transpose2d_backward_out_cpu_template(
        input,
        grad_output,
        grad_input,
        weight,
        columns,
        kernel_size,
        stride,
        padding,
        output_padding,
        dilation);
  }

  if (grad_weight.defined()) {
    grad_weight.resize_(weight.sizes());
    grad_weight.zero_();
  }

  if (grad_bias.defined()) {
    grad_bias.resize_({weight.size(1)});
    grad_bias.zero_();
  }

  if (grad_weight.defined() || grad_bias.defined()) {
    slow_conv_transpose2d_acc_grad_parameters_cpu(
        input,
        grad_output,
        grad_weight,
        grad_bias,
        columns,
        ones,
        kernel_size,
        stride,
        padding,
        output_padding,
        dilation,
        1);
  }

  return std::tuple<Tensor, Tensor, Tensor>(grad_input, grad_weight, grad_bias);
}

} // namespace native

namespace meta {
TORCH_META_FUNC(slow_conv_transpose2d)
(const Tensor& input,
 const Tensor& weight,
 IntArrayRef kernel_size,
 const c10::optional<Tensor>& bias_opt,
 IntArrayRef stride,
 IntArrayRef padding,
 IntArrayRef output_padding,
 IntArrayRef dilation) {
  TORCH_CHECK(
      kernel_size.size() == 2,
      "It is expected kernel_size equals to 2, but got size ",
      kernel_size.size());

  TORCH_CHECK(
      dilation.size() == 2,
      "It is expected dilation equals to 2, but got size ",
      dilation.size());

  TORCH_CHECK(
      padding.size() == 2,
      "It is expected padding equals to 2, but got size ",
      padding.size());

  TORCH_CHECK(
      stride.size() == 2,
      "It is expected stride equals to 2, but got size ",
      stride.size());

  TORCH_CHECK(
      output_padding.size() == 2,
      "It is expected stride equals to 2, but got size ",
      output_padding.size());

  int64_t kernel_height = kernel_size[0];
  int64_t kernel_width = kernel_size[1];
  int64_t dilation_height = dilation[0];
  int64_t dilation_width = dilation[1];
  int64_t pad_height = padding[0];
  int64_t pad_width = padding[1];
  int64_t stride_height = stride[0];
  int64_t stride_width = stride[1];
  int64_t output_padding_height = output_padding[0];
  int64_t output_padding_width = output_padding[1];

  native::slow_conv_transpose2d_shape_check(
      input,
      Tensor(),
      weight,
      bias,
      kernel_height,
      kernel_width,
      stride_height,
      stride_width,
      pad_height,
      pad_width,
      output_padding_height,
      output_padding_width,
      dilation_height,
      dilation_width,
      false);

  // TODO: Remove this Tensor.
  Tensor output = at::empty_like(input, LEGACY_CONTIGUOUS_MEMORY_FORMAT);
  set_output(output.sizes(), output.options());
}
} // namespace meta

namespace native {
// Precondition: out is an allocated and appropriately sized tensor;
// all shape checks have passed, device guards have been set,
// version counter bumps are all handled, etc...
/* macro expands to: void upsample_nearest1d_structured_cpu::impl( */
TORCH_IMPL_FUNC(slow_conv_transpose2d_structured_cpu)
(const Tensor& input,
 const Tensor& weight,
 IntArrayRef kernel_size,
 const c10::optional<Tensor>& bias_opt,
 IntArrayRef stride,
 IntArrayRef padding,
 IntArrayRef output_padding,
 IntArrayRef dilation,
 const Tensor& output
 ) {
  // See [Note: hacky wrapper removal for optional tensor]
  Tensor bias = c10::value_or_else(bias_opt, [] { return Tensor(); });
  Tensor columns = at::empty_like(input, LEGACY_CONTIGUOUS_MEMORY_FORMAT);
  Tensor ones = at::empty_like(input, LEGACY_CONTIGUOUS_MEMORY_FORMAT);

  TORCH_CHECK(columns.is_contiguous(), "columns needs to be contiguous");

  if (bias.defined()) {
    bias = bias.contiguous();
    TORCH_CHECK(ones.is_contiguous(), "ones needs to be contiguous");
  } else {
    bias = Tensor();
  }

  int n_input_plane = weight_.size(0);
  int n_output_plane = weight_.size(1);

  Tensor input = input.contiguous();
  Tensor weight = input.contiguous();

  bool is_batch = false;
  if (input.dim() == 3) {
    // Force batch
    is_batch = true;
    input.resize_({1, input.size(0), input.size(1), input.size(2)});
  }

  int64_t input_height = input.size(2);
  int64_t input_width = input.size(3);
  int64_t output_height = (input_height - 1) * stride_height - 2 * pad_height +
      (dilation_height * (kernel_height - 1) + 1) + output_padding_height;
  int64_t output_width = (input_width - 1) * stride_width - 2 * pad_width +
      (dilation_width * (kernel_width - 1) + 1) + output_padding_width;

  // Batch size + input planes
  int64_t batch_size = input.size(0);

  // Resize output
  output.resize_({batch_size, n_output_plane, output_height, output_width});

  // Resize temporary columns
  columns.resize_(
      {n_output_plane * kernel_width * kernel_height,
       input_height * input_width});
  columns.zero_();

  // Define a buffer of ones, for bias accumulation
  // Note: this buffer can be shared with other modules, it only ever gets
  // increased, and always contains ones.
  if (ones.dim() != 2 ||
      ones.size(0) * ones.size(1) < output_height * output_width) {
    // Resize plane and fill with ones...
    ones.resize_({output_height, output_width});
    ones.fill_(1);
  }

  AT_DISPATCH_FLOATING_TYPES_AND(
      at::ScalarType::Long,
      input.scalar_type(),
      "slow_conv_transpose2d_out_cpu",
      [&] {
        // For each elt in batch, do:
        for (const auto elt : c10::irange(batch_size)) {
          // Helpers
          Tensor input_n;
          Tensor output_n;

          // Matrix mulitply per output:
          input_n = input.select(0, elt);
          output_n = output.select(0, elt);

          // M,N,K are dims of matrix A and B
          // (see http://docs.nvidia.com/cuda/cublas/#cublas-lt-t-gt-gemm)
          int64_t m = weight.size(1) * weight.size(2) * weight.size(3);
          int64_t n = columns.size(1);
          int64_t k = weight.size(0);

          // Do GEMM (note: this is a bit confusing because gemm assumes
          // column-major matrices)
          cpublas::gemm(
              cpublas::NoTranspose,
              cpublas::Transpose,
              n,
              m,
              k,
              1,
              input_n.data_ptr<scalar_t>(),
              n,
              weight.data_ptr<scalar_t>(),
              m,
              0,
              columns.data_ptr<scalar_t>(),
              n);

          // Unpack columns back into input:
          col2im<scalar_t>(
              columns.data_ptr<scalar_t>(),
              n_output_plane,
              output_height,
              output_width,
              input_height,
              input_width,
              kernel_height,
              kernel_width,
              pad_height,
              pad_width,
              stride_height,
              stride_width,
              dilation_height,
              dilation_width,
              output_n.data_ptr<scalar_t>());

          // Do Bias after:
          // M,N,K are dims of matrix A and B
          // (see http://docs.nvidia.com/cuda/cublas/#cublas-lt-t-gt-gemm)
          int64_t m_ = n_output_plane;
          int64_t n_ = output_height * output_width;
          int64_t k_ = 1;

          // Do GEMM (note: this is a bit confusing because gemm assumes
          // column-major matrices)
          if (bias_.defined()) {
            cpublas::gemm(
                cpublas::Transpose,
                cpublas::NoTranspose,
                n_,
                m_,
                k_,
                1,
                ones.data_ptr<scalar_t>(),
                k_,
                bias.data_ptr<scalar_t>(),
                k_,
                1,
                output_n.data_ptr<scalar_t>(),
                n_);
          }
        }

        // Resize output
        if (is_batch) {
          output.resize_({n_output_plane, output_height, output_width});
          input.resize_({n_input_plane, input_height, input_width});
        }
      });
 }
} // namespace native
} // namespace at<|MERGE_RESOLUTION|>--- conflicted
+++ resolved
@@ -1,5 +1,8 @@
+#include "ATen/core/Tensor.h"
+#include "c10/core/TensorOptions.h"
 #include <ATen/ATen.h>
 #include <ATen/NativeFunctions.h>
+#include <ATen/TensorMeta.h>
 #include <ATen/TensorUtils.h>
 
 #include <ATen/native/CPUBlas.h>
@@ -8,11 +11,7 @@
 #include <c10/util/irange.h>
 
 namespace at {
-namespace native {
-
-template<typename scalar_t>
-void gemv(char trans, int64_t m, int64_t n, scalar_t alpha, scalar_t *a, int64_t lda, scalar_t *x, int64_t incx, scalar_t beta, scalar_t *y, int64_t incy);
-
+namespace {
 static inline void slow_conv_transpose2d_shape_check(
     const Tensor& input,
     const Tensor& grad_output,
@@ -131,213 +130,262 @@
     check_dim_size(grad_output, ndim, dimw, output_width);
   }
 }
+} // namespace
+
+namespace meta {
+TORCH_META_FUNC(slow_conv_transpose2d)
+(const Tensor& input,
+ const Tensor& weight,
+ IntArrayRef kernel_size,
+ OptionalTensorRef bias_opt,
+ IntArrayRef stride,
+ IntArrayRef padding,
+ IntArrayRef output_padding,
+ IntArrayRef dilation) {
+  TORCH_CHECK(
+      kernel_size.size() == 2,
+      "It is expected kernel_size equals to 2, but got size ",
+      kernel_size.size());
+
+  TORCH_CHECK(
+      dilation.size() == 2,
+      "It is expected dilation equals to 2, but got size ",
+      dilation.size());
+
+  TORCH_CHECK(
+      padding.size() == 2,
+      "It is expected padding equals to 2, but got size ",
+      padding.size());
+
+  TORCH_CHECK(
+      stride.size() == 2,
+      "It is expected stride equals to 2, but got size ",
+      stride.size());
+
+  TORCH_CHECK(
+      output_padding.size() == 2,
+      "It is expected stride equals to 2, but got size ",
+      output_padding.size());
+
+  int64_t kernel_height = kernel_size[0];
+  int64_t kernel_width = kernel_size[1];
+  int64_t dilation_height = dilation[0];
+  int64_t dilation_width = dilation[1];
+  int64_t pad_height = padding[0];
+  int64_t pad_width = padding[1];
+  int64_t stride_height = stride[0];
+  int64_t stride_width = stride[1];
+  int64_t output_padding_height = output_padding[0];
+  int64_t output_padding_width = output_padding[1];
+
+  slow_conv_transpose2d_shape_check(
+      input,
+      Tensor(),
+      weight,
+      bias_opt.getTensorRef(),
+      kernel_height,
+      kernel_width,
+      stride_height,
+      stride_width,
+      pad_height,
+      pad_width,
+      output_padding_height,
+      output_padding_width,
+      dilation_height,
+      dilation_width,
+      false);
+
+  int n_input_plane = weight.size(0);
+  int n_output_plane = weight.size(1);
+
+  Tensor input_ = input.contiguous();
+
+  bool is_batch = false;
+  if (input_.dim() == 3) {
+    // Force batch
+    is_batch = true;
+    input_.resize_({1, input_.size(0), input_.size(1), input_.size(2)});
+  }
+
+  int64_t input_height = input_.size(2);
+  int64_t input_width = input_.size(3);
+  int64_t output_height = (input_height - 1) * stride_height - 2 * pad_height +
+      (dilation_height * (kernel_height - 1) + 1) + output_padding_height;
+  int64_t output_width = (input_width - 1) * stride_width - 2 * pad_width +
+      (dilation_width * (kernel_width - 1) + 1) + output_padding_width;
+
+  // Batch size + input planes
+  int64_t batch_size = input_.size(0);
+
+  // Resize output
+  set_output(
+      {batch_size, n_output_plane, output_height, output_width},
+      TensorOptions(LEGACY_CONTIGUOUS_MEMORY_FORMAT));
+}
+} // namespace meta
+
+namespace native {
+
+template<typename scalar_t>
+void gemv(char trans, int64_t m, int64_t n, scalar_t alpha, scalar_t *a, int64_t lda, scalar_t *x, int64_t incx, scalar_t beta, scalar_t *y, int64_t incy);
 
 namespace {
-// void slow_conv_transpose2d_out_cpu_template(
-//     Tensor& output,
-//     const Tensor& input_,
-//     const Tensor& weight_,
-//     IntArrayRef kernel_size,
-//     const Tensor& bias_,
-//     IntArrayRef stride,
-//     IntArrayRef padding,
-//     IntArrayRef output_padding,
-//     IntArrayRef dilation,
-//     Tensor& columns_,
-//     Tensor& ones_) {
-//   TORCH_CHECK(
-//       kernel_size.size() == 2,
-//       "It is expected kernel_size equals to 2, but got size ",
-//       kernel_size.size());
-
-//   TORCH_CHECK(
-//       dilation.size() == 2,
-//       "It is expected dilation equals to 2, but got size ",
-//       dilation.size());
-
-//   TORCH_CHECK(
-//       padding.size() == 2,
-//       "It is expected padding equals to 2, but got size ",
-//       padding.size());
-
-//   TORCH_CHECK(
-//       stride.size() == 2,
-//       "It is expected stride equals to 2, but got size ",
-//       stride.size());
-
-//   TORCH_CHECK(
-//       output_padding.size() == 2,
-//       "It is expected stride equals to 2, but got size ",
-//       output_padding.size());
-
-//   Tensor columns = columns_;
-//   Tensor ones = ones_;
-
-//   int64_t kernel_height = kernel_size[0];
-//   int64_t kernel_width = kernel_size[1];
-//   int64_t dilation_height = dilation[0];
-//   int64_t dilation_width = dilation[1];
-//   int64_t pad_height = padding[0];
-//   int64_t pad_width = padding[1];
-//   int64_t stride_height = stride[0];
-//   int64_t stride_width = stride[1];
-//   int64_t output_padding_height = output_padding[0];
-//   int64_t output_padding_width = output_padding[1];
-
-//   slow_conv_transpose2d_shape_check(
-//       input_,
-//       Tensor(),
-//       weight_,
-//       bias_,
-//       kernel_height,
-//       kernel_width,
-//       stride_height,
-//       stride_width,
-//       pad_height,
-//       pad_width,
-//       output_padding_height,
-//       output_padding_width,
-//       dilation_height,
-//       dilation_width,
-//       false);
-
-//   int n_input_plane = weight_.size(0);
-//   int n_output_plane = weight_.size(1);
-
-//   Tensor input = input_.contiguous();
-//   Tensor weight = weight_.contiguous();
-
-//   TORCH_CHECK(columns.is_contiguous(), "columns needs to be contiguous");
-
-//   Tensor bias = Tensor();
-
-//   if (bias_.defined()) {
-//     bias = bias_.contiguous();
-//     TORCH_CHECK(ones.is_contiguous(), "ones needs to be contiguous");
-//   }
-
-//   bool is_batch = false;
-//   if (input.dim() == 3) {
-//     // Force batch
-//     is_batch = true;
-//     input.resize_({1, input.size(0), input.size(1), input.size(2)});
-//   }
-
-//   int64_t input_height = input.size(2);
-//   int64_t input_width = input.size(3);
-//   int64_t output_height = (input_height - 1) * stride_height - 2 * pad_height +
-//       (dilation_height * (kernel_height - 1) + 1) + output_padding_height;
-//   int64_t output_width = (input_width - 1) * stride_width - 2 * pad_width +
-//       (dilation_width * (kernel_width - 1) + 1) + output_padding_width;
-
-//   // Batch size + input planes
-//   int64_t batch_size = input.size(0);
-
-//   // Resize output
-//   output.resize_({batch_size, n_output_plane, output_height, output_width});
-
-//   // Resize temporary columns
-//   columns.resize_({n_output_plane * kernel_width * kernel_height,
-//                    input_height * input_width});
-//   columns.zero_();
-
-//   // Define a buffer of ones, for bias accumulation
-//   // Note: this buffer can be shared with other modules, it only ever gets
-//   // increased, and always contains ones.
-//   if (ones.dim() != 2 ||
-//       ones.size(0) * ones.size(1) < output_height * output_width) {
-//     // Resize plane and fill with ones...
-//     ones.resize_({output_height, output_width});
-//     ones.fill_(1);
-//   }
-
-//   AT_DISPATCH_FLOATING_TYPES_AND(at::ScalarType::Long,
-//       input.scalar_type(), "slow_conv_transpose2d_out_cpu", [&] {
-//         // For each elt in batch, do:
-//         for (const auto elt : c10::irange(batch_size)) {
-//           // Helpers
-//           Tensor input_n;
-//           Tensor output_n;
-
-//           // Matrix mulitply per output:
-//           input_n = input.select(0, elt);
-//           output_n = output.select(0, elt);
-
-//           // M,N,K are dims of matrix A and B
-//           // (see http://docs.nvidia.com/cuda/cublas/#cublas-lt-t-gt-gemm)
-//           int64_t m = weight.size(1) * weight.size(2) * weight.size(3);
-//           int64_t n = columns.size(1);
-//           int64_t k = weight.size(0);
-
-//           // Do GEMM (note: this is a bit confusing because gemm assumes
-//           // column-major matrices)
-//           cpublas::gemm(
-//               cpublas::NoTranspose,
-//               cpublas::Transpose,
-//               n,
-//               m,
-//               k,
-//               1,
-//               input_n.data_ptr<scalar_t>(),
-//               n,
-//               weight.data_ptr<scalar_t>(),
-//               m,
-//               0,
-//               columns.data_ptr<scalar_t>(),
-//               n);
-
-//           // Unpack columns back into input:
-//           col2im<scalar_t>(
-//               columns.data_ptr<scalar_t>(),
-//               n_output_plane,
-//               output_height,
-//               output_width,
-//               input_height,
-//               input_width,
-//               kernel_height,
-//               kernel_width,
-//               pad_height,
-//               pad_width,
-//               stride_height,
-//               stride_width,
-//               dilation_height,
-//               dilation_width,
-//               output_n.data_ptr<scalar_t>());
-
-//           // Do Bias after:
-//           // M,N,K are dims of matrix A and B
-//           // (see http://docs.nvidia.com/cuda/cublas/#cublas-lt-t-gt-gemm)
-//           int64_t m_ = n_output_plane;
-//           int64_t n_ = output_height * output_width;
-//           int64_t k_ = 1;
-
-//           // Do GEMM (note: this is a bit confusing because gemm assumes
-//           // column-major matrices)
-//           if (bias_.defined()) {
-//             cpublas::gemm(
-//                 cpublas::Transpose,
-//                 cpublas::NoTranspose,
-//                 n_,
-//                 m_,
-//                 k_,
-//                 1,
-//                 ones.data_ptr<scalar_t>(),
-//                 k_,
-//                 bias.data_ptr<scalar_t>(),
-//                 k_,
-//                 1,
-//                 output_n.data_ptr<scalar_t>(),
-//                 n_);
-//           }
-//         }
-
-//         // Resize output
-//         if (is_batch) {
-//           output.resize_({n_output_plane, output_height, output_width});
-//           input.resize_({n_input_plane, input_height, input_width});
-//         }
-//       });
-// }
+void slow_conv_transpose2d_out_cpu_template(
+    const Tensor& output,
+    const Tensor& input,
+    const Tensor& weight,
+    IntArrayRef kernel_size,
+    const Tensor& bias,
+    IntArrayRef stride,
+    IntArrayRef padding,
+    IntArrayRef output_padding,
+    IntArrayRef dilation,
+    const Tensor& columns,
+    const Tensor& ones) {
+  int64_t kernel_height = kernel_size[0];
+  int64_t kernel_width = kernel_size[1];
+  int64_t dilation_height = dilation[0];
+  int64_t dilation_width = dilation[1];
+  int64_t pad_height = padding[0];
+  int64_t pad_width = padding[1];
+  int64_t stride_height = stride[0];
+  int64_t stride_width = stride[1];
+  int64_t output_padding_height = output_padding[0];
+  int64_t output_padding_width = output_padding[1];
+
+  int n_input_plane = weight.size(0);
+  int n_output_plane = weight.size(1);
+
+  Tensor input_ = input.contiguous();
+  Tensor weight_ = weight.contiguous();
+
+  TORCH_CHECK(columns.is_contiguous(), "columns needs to be contiguous");
+
+  Tensor bias_ = Tensor();
+
+  if (bias.defined()) {
+    bias_ = bias.contiguous();
+    TORCH_CHECK(ones.is_contiguous(), "ones needs to be contiguous");
+  }
+
+  bool is_batch = false;
+  if (input_.dim() == 3) {
+    // Force batch
+    is_batch = true;
+  }
+
+  int64_t input_height = input_.size(2);
+  int64_t input_width = input_.size(3);
+  int64_t output_height = (input_height - 1) * stride_height - 2 * pad_height +
+      (dilation_height * (kernel_height - 1) + 1) + output_padding_height;
+  int64_t output_width = (input_width - 1) * stride_width - 2 * pad_width +
+      (dilation_width * (kernel_width - 1) + 1) + output_padding_width;
+
+  // Batch size + input planes
+  int64_t batch_size = input_.size(0);
+
+  // Resize temporary columns
+  columns.resize_({n_output_plane * kernel_width * kernel_height,
+                   input_height * input_width});
+  columns.zero_();
+
+  // Define a buffer of ones, for bias accumulation
+  // Note: this buffer can be shared with other modules, it only ever gets
+  // increased, and always contains ones.
+  if (ones.dim() != 2 ||
+      ones.size(0) * ones.size(1) < output_height * output_width) {
+    // Resize plane and fill with ones...
+    ones.resize_({output_height, output_width});
+    ones.fill_(1);
+  }
+
+  AT_DISPATCH_FLOATING_TYPES_AND(at::ScalarType::Long,
+      input.scalar_type(), "slow_conv_transpose2d_out_cpu", [&] {
+        // For each elt in batch, do:
+        for (const auto elt : c10::irange(batch_size)) {
+          // Helpers
+          Tensor input_n;
+          Tensor output_n;
+
+          // Matrix mulitply per output:
+          input_n = input_.select(0, elt);
+          output_n = output.select(0, elt);
+
+          // M,N,K are dims of matrix A and B
+          // (see http://docs.nvidia.com/cuda/cublas/#cublas-lt-t-gt-gemm)
+          int64_t m = weight_.size(1) * weight_.size(2) * weight_.size(3);
+          int64_t n = columns.size(1);
+          int64_t k = weight_.size(0);
+
+          // Do GEMM (note: this is a bit confusing because gemm assumes
+          // column-major matrices)
+          cpublas::gemm(
+              cpublas::NoTranspose,
+              cpublas::Transpose,
+              n,
+              m,
+              k,
+              1,
+              input_n.data_ptr<scalar_t>(),
+              n,
+              weight_.data_ptr<scalar_t>(),
+              m,
+              0,
+              columns.data_ptr<scalar_t>(),
+              n);
+
+          // Unpack columns back into input:
+          col2im<scalar_t>(
+              columns.data_ptr<scalar_t>(),
+              n_output_plane,
+              output_height,
+              output_width,
+              input_height,
+              input_width,
+              kernel_height,
+              kernel_width,
+              pad_height,
+              pad_width,
+              stride_height,
+              stride_width,
+              dilation_height,
+              dilation_width,
+              output_n.data_ptr<scalar_t>());
+
+          // Do Bias after:
+          // M,N,K are dims of matrix A and B
+          // (see http://docs.nvidia.com/cuda/cublas/#cublas-lt-t-gt-gemm)
+          int64_t m_ = n_output_plane;
+          int64_t n_ = output_height * output_width;
+          int64_t k_ = 1;
+
+          // Do GEMM (note: this is a bit confusing because gemm assumes
+          // column-major matrices)
+          if (bias.defined()) {
+            cpublas::gemm(
+                cpublas::Transpose,
+                cpublas::NoTranspose,
+                n_,
+                m_,
+                k_,
+                1,
+                ones.data_ptr<scalar_t>(),
+                k_,
+                bias_.data_ptr<scalar_t>(),
+                k_,
+                1,
+                output_n.data_ptr<scalar_t>(),
+                n_);
+          }
+        }
+
+        // Resize output
+        if (is_batch) {
+          output.resize_({n_output_plane, output_height, output_width});
+          input_.resize_({n_input_plane, input_height, input_width});
+        }
+      });
+}
 
 static void slow_conv_transpose2d_backward_out_cpu_template(
     const Tensor& input_,
@@ -742,80 +790,17 @@
 
 } // namespace
 
-<<<<<<< HEAD
-// Tensor& slow_conv_transpose2d_out_cpu(const Tensor& input,
-//     const Tensor& weight,
-//     IntArrayRef kernel_size, const c10::optional<Tensor>& bias_opt,
-//     IntArrayRef stride,
-//     IntArrayRef padding,
-//     IntArrayRef output_padding,
-//     IntArrayRef dilation,
-//     Tensor& output) {
-//   // See [Note: hacky wrapper removal for optional tensor]
-//   const Tensor& bias = c10::value_or_else(bias_opt, [] {return Tensor();});
-
-//   Tensor columns = at::empty_like(input, LEGACY_CONTIGUOUS_MEMORY_FORMAT);
-//   Tensor ones = at::empty_like(input, LEGACY_CONTIGUOUS_MEMORY_FORMAT);
-
-//   slow_conv_transpose2d_out_cpu_template(
-//       output,
-//       input,
-//       weight,
-//       kernel_size,
-//       bias,
-//       stride,
-//       padding,
-//       output_padding,
-//       dilation,
-//       columns,
-//       ones);
-
-//   return output;
-}
-
-// Tensor slow_conv_transpose2d_cpu(
-//     const Tensor& input,
-//     const Tensor& weight,
-//     IntArrayRef kernel_size, const c10::optional<Tensor>& bias_opt,
-//     IntArrayRef stride,
-//     IntArrayRef padding,
-//     IntArrayRef output_padding,
-//     IntArrayRef dilation) {
-//   // See [Note: hacky wrapper removal for optional tensor]
-//   const Tensor& bias = c10::value_or_else(bias_opt, [] {return Tensor();});
-
-//   Tensor output = at::empty_like(input, LEGACY_CONTIGUOUS_MEMORY_FORMAT);
-//   Tensor columns = at::empty_like(input, LEGACY_CONTIGUOUS_MEMORY_FORMAT);
-//   Tensor ones = at::empty_like(input, LEGACY_CONTIGUOUS_MEMORY_FORMAT);
-
-//   slow_conv_transpose2d_out_cpu_template(
-//       output,
-//       input,
-//       weight,
-//       kernel_size,
-//       bias,
-//       stride,
-//       padding,
-//       output_padding,
-//       dilation,
-//       columns,
-//       ones);
-
-//   return output;
-// }
-=======
-Tensor& slow_conv_transpose2d_out_cpu(const Tensor& input,
-    const Tensor& weight,
-    IntArrayRef kernel_size, const c10::optional<Tensor>& bias_opt,
-    IntArrayRef stride,
-    IntArrayRef padding,
-    IntArrayRef output_padding,
-    IntArrayRef dilation,
-    Tensor& output) {
-  // See [Note: hacky wrapper removal for optional tensor]
-  c10::MaybeOwned<Tensor> bias_maybe_owned = at::borrow_from_optional_tensor(bias_opt);
-  const Tensor& bias = *bias_maybe_owned;
-
+TORCH_IMPL_FUNC(slow_conv_transpose2d_structured_cpu)
+(const Tensor& input,
+ const Tensor& weight,
+ IntArrayRef kernel_size,
+ OptionalTensorRef bias_opt,
+ IntArrayRef stride,
+ IntArrayRef padding,
+ IntArrayRef output_padding,
+ IntArrayRef dilation,
+ const Tensor& output){
+  const Tensor& bias = bias_opt.getTensorRef();
   Tensor columns = at::empty_like(input, LEGACY_CONTIGUOUS_MEMORY_FORMAT);
   Tensor ones = at::empty_like(input, LEGACY_CONTIGUOUS_MEMORY_FORMAT);
 
@@ -831,44 +816,10 @@
       dilation,
       columns,
       ones);
-
-  return output;
-}
-
-Tensor slow_conv_transpose2d_cpu(
-    const Tensor& input,
-    const Tensor& weight,
-    IntArrayRef kernel_size, const c10::optional<Tensor>& bias_opt,
-    IntArrayRef stride,
-    IntArrayRef padding,
-    IntArrayRef output_padding,
-    IntArrayRef dilation) {
-  // See [Note: hacky wrapper removal for optional tensor]
-  c10::MaybeOwned<Tensor> bias_maybe_owned = at::borrow_from_optional_tensor(bias_opt);
-  const Tensor& bias = *bias_maybe_owned;
-
-  Tensor output = at::empty_like(input, LEGACY_CONTIGUOUS_MEMORY_FORMAT);
-  Tensor columns = at::empty_like(input, LEGACY_CONTIGUOUS_MEMORY_FORMAT);
-  Tensor ones = at::empty_like(input, LEGACY_CONTIGUOUS_MEMORY_FORMAT);
-
-  slow_conv_transpose2d_out_cpu_template(
-      output,
-      input,
-      weight,
-      kernel_size,
-      bias,
-      stride,
-      padding,
-      output_padding,
-      dilation,
-      columns,
-      ones);
-
-  return output;
-}
->>>>>>> c7093ba8
-
-std::tuple<Tensor&, Tensor&, Tensor&> slow_conv_transpose2d_backward_out_cpu(const Tensor& grad_output,
+ }
+
+std::tuple<Tensor&, Tensor&, Tensor&> slow_conv_transpose2d_backward_out_cpu(
+    const Tensor& grad_output,
     const Tensor& input,
     const Tensor& weight,
     IntArrayRef kernel_size,
@@ -1003,237 +954,4 @@
 }
 
 } // namespace native
-
-namespace meta {
-TORCH_META_FUNC(slow_conv_transpose2d)
-(const Tensor& input,
- const Tensor& weight,
- IntArrayRef kernel_size,
- const c10::optional<Tensor>& bias_opt,
- IntArrayRef stride,
- IntArrayRef padding,
- IntArrayRef output_padding,
- IntArrayRef dilation) {
-  TORCH_CHECK(
-      kernel_size.size() == 2,
-      "It is expected kernel_size equals to 2, but got size ",
-      kernel_size.size());
-
-  TORCH_CHECK(
-      dilation.size() == 2,
-      "It is expected dilation equals to 2, but got size ",
-      dilation.size());
-
-  TORCH_CHECK(
-      padding.size() == 2,
-      "It is expected padding equals to 2, but got size ",
-      padding.size());
-
-  TORCH_CHECK(
-      stride.size() == 2,
-      "It is expected stride equals to 2, but got size ",
-      stride.size());
-
-  TORCH_CHECK(
-      output_padding.size() == 2,
-      "It is expected stride equals to 2, but got size ",
-      output_padding.size());
-
-  int64_t kernel_height = kernel_size[0];
-  int64_t kernel_width = kernel_size[1];
-  int64_t dilation_height = dilation[0];
-  int64_t dilation_width = dilation[1];
-  int64_t pad_height = padding[0];
-  int64_t pad_width = padding[1];
-  int64_t stride_height = stride[0];
-  int64_t stride_width = stride[1];
-  int64_t output_padding_height = output_padding[0];
-  int64_t output_padding_width = output_padding[1];
-
-  native::slow_conv_transpose2d_shape_check(
-      input,
-      Tensor(),
-      weight,
-      bias,
-      kernel_height,
-      kernel_width,
-      stride_height,
-      stride_width,
-      pad_height,
-      pad_width,
-      output_padding_height,
-      output_padding_width,
-      dilation_height,
-      dilation_width,
-      false);
-
-  // TODO: Remove this Tensor.
-  Tensor output = at::empty_like(input, LEGACY_CONTIGUOUS_MEMORY_FORMAT);
-  set_output(output.sizes(), output.options());
-}
-} // namespace meta
-
-namespace native {
-// Precondition: out is an allocated and appropriately sized tensor;
-// all shape checks have passed, device guards have been set,
-// version counter bumps are all handled, etc...
-/* macro expands to: void upsample_nearest1d_structured_cpu::impl( */
-TORCH_IMPL_FUNC(slow_conv_transpose2d_structured_cpu)
-(const Tensor& input,
- const Tensor& weight,
- IntArrayRef kernel_size,
- const c10::optional<Tensor>& bias_opt,
- IntArrayRef stride,
- IntArrayRef padding,
- IntArrayRef output_padding,
- IntArrayRef dilation,
- const Tensor& output
- ) {
-  // See [Note: hacky wrapper removal for optional tensor]
-  Tensor bias = c10::value_or_else(bias_opt, [] { return Tensor(); });
-  Tensor columns = at::empty_like(input, LEGACY_CONTIGUOUS_MEMORY_FORMAT);
-  Tensor ones = at::empty_like(input, LEGACY_CONTIGUOUS_MEMORY_FORMAT);
-
-  TORCH_CHECK(columns.is_contiguous(), "columns needs to be contiguous");
-
-  if (bias.defined()) {
-    bias = bias.contiguous();
-    TORCH_CHECK(ones.is_contiguous(), "ones needs to be contiguous");
-  } else {
-    bias = Tensor();
-  }
-
-  int n_input_plane = weight_.size(0);
-  int n_output_plane = weight_.size(1);
-
-  Tensor input = input.contiguous();
-  Tensor weight = input.contiguous();
-
-  bool is_batch = false;
-  if (input.dim() == 3) {
-    // Force batch
-    is_batch = true;
-    input.resize_({1, input.size(0), input.size(1), input.size(2)});
-  }
-
-  int64_t input_height = input.size(2);
-  int64_t input_width = input.size(3);
-  int64_t output_height = (input_height - 1) * stride_height - 2 * pad_height +
-      (dilation_height * (kernel_height - 1) + 1) + output_padding_height;
-  int64_t output_width = (input_width - 1) * stride_width - 2 * pad_width +
-      (dilation_width * (kernel_width - 1) + 1) + output_padding_width;
-
-  // Batch size + input planes
-  int64_t batch_size = input.size(0);
-
-  // Resize output
-  output.resize_({batch_size, n_output_plane, output_height, output_width});
-
-  // Resize temporary columns
-  columns.resize_(
-      {n_output_plane * kernel_width * kernel_height,
-       input_height * input_width});
-  columns.zero_();
-
-  // Define a buffer of ones, for bias accumulation
-  // Note: this buffer can be shared with other modules, it only ever gets
-  // increased, and always contains ones.
-  if (ones.dim() != 2 ||
-      ones.size(0) * ones.size(1) < output_height * output_width) {
-    // Resize plane and fill with ones...
-    ones.resize_({output_height, output_width});
-    ones.fill_(1);
-  }
-
-  AT_DISPATCH_FLOATING_TYPES_AND(
-      at::ScalarType::Long,
-      input.scalar_type(),
-      "slow_conv_transpose2d_out_cpu",
-      [&] {
-        // For each elt in batch, do:
-        for (const auto elt : c10::irange(batch_size)) {
-          // Helpers
-          Tensor input_n;
-          Tensor output_n;
-
-          // Matrix mulitply per output:
-          input_n = input.select(0, elt);
-          output_n = output.select(0, elt);
-
-          // M,N,K are dims of matrix A and B
-          // (see http://docs.nvidia.com/cuda/cublas/#cublas-lt-t-gt-gemm)
-          int64_t m = weight.size(1) * weight.size(2) * weight.size(3);
-          int64_t n = columns.size(1);
-          int64_t k = weight.size(0);
-
-          // Do GEMM (note: this is a bit confusing because gemm assumes
-          // column-major matrices)
-          cpublas::gemm(
-              cpublas::NoTranspose,
-              cpublas::Transpose,
-              n,
-              m,
-              k,
-              1,
-              input_n.data_ptr<scalar_t>(),
-              n,
-              weight.data_ptr<scalar_t>(),
-              m,
-              0,
-              columns.data_ptr<scalar_t>(),
-              n);
-
-          // Unpack columns back into input:
-          col2im<scalar_t>(
-              columns.data_ptr<scalar_t>(),
-              n_output_plane,
-              output_height,
-              output_width,
-              input_height,
-              input_width,
-              kernel_height,
-              kernel_width,
-              pad_height,
-              pad_width,
-              stride_height,
-              stride_width,
-              dilation_height,
-              dilation_width,
-              output_n.data_ptr<scalar_t>());
-
-          // Do Bias after:
-          // M,N,K are dims of matrix A and B
-          // (see http://docs.nvidia.com/cuda/cublas/#cublas-lt-t-gt-gemm)
-          int64_t m_ = n_output_plane;
-          int64_t n_ = output_height * output_width;
-          int64_t k_ = 1;
-
-          // Do GEMM (note: this is a bit confusing because gemm assumes
-          // column-major matrices)
-          if (bias_.defined()) {
-            cpublas::gemm(
-                cpublas::Transpose,
-                cpublas::NoTranspose,
-                n_,
-                m_,
-                k_,
-                1,
-                ones.data_ptr<scalar_t>(),
-                k_,
-                bias.data_ptr<scalar_t>(),
-                k_,
-                1,
-                output_n.data_ptr<scalar_t>(),
-                n_);
-          }
-        }
-
-        // Resize output
-        if (is_batch) {
-          output.resize_({n_output_plane, output_height, output_width});
-          input.resize_({n_input_plane, input_height, input_width});
-        }
-      });
- }
-} // namespace native
 } // namespace at