#include <torch/csrc/jit/runtime/static/ops.h>

#include <ATen/CPUFunctions.h>
#include <ATen/InferSize.h>
#include <ATen/NativeFunctions.h>
#include <ATen/ScalarOps.h>
#include <ATen/TensorUtils.h>
#include <ATen/native/EmbeddingBag.h>
#include <ATen/native/Fill.h>
#include <ATen/native/IndexingUtils.h>
#include <ATen/native/Resize.h>
#include <ATen/native/TensorAdvancedIndexing.h>
#include <ATen/native/layer_norm.h>
#include <ATen/native/quantized/cpu/fbgemm_utils.h>
#include <ATen/native/quantized/cpu/qembeddingbag.h>
#include <c10/util/irange.h>
#include <torch/csrc/jit/ir/ir.h>
#include <torch/csrc/jit/runtime/vararg_functions.h>
#include <torch/csrc/jit/tensorexpr/ir.h>
#include <torch/csrc/jit/tensorexpr/ir_simplifier.h>
#include <torch/csrc/jit/tensorexpr/llvm_codegen.h>
#include <torch/csrc/jit/tensorexpr/loopnest.h>

C10_DEFINE_bool(
    static_runtime_enable_fast_math,
    true,
    "If on, static runtime may use use optimizations that cause accurary loss "
    "vs the jit interpreter");

namespace at {
namespace native {

void repeat_out(at::Tensor& result, const Tensor& self, IntArrayRef repeats) {
  TORCH_CHECK(
      repeats.size() >= static_cast<size_t>(self.dim()),
      "Number of dimensions of repeat dims can not be smaller than number of dimensions of tensor");

  // Add new leading dimensions to the tensor if the
  // number of target dimensions is larger than the
  // number of source dimensions.
  int64_t num_new_dimensions = repeats.size() - self.dim();
  DimVector padded_size(num_new_dimensions, 1);
  padded_size.insert(
      padded_size.end(), self.sizes().begin(), self.sizes().end());
  DimVector target_size(repeats.size());
  bool zero_tensor = false;
  for (const auto idx : c10::irange(repeats.size())) {
    if (repeats[idx] == 0) {
      zero_tensor = true;
    }
    target_size[idx] = padded_size[idx] * repeats[idx];
  }

  // return an empty tensor if one of the repeat dimensions is zero
  at::native::resize_(result, target_size, c10::nullopt);
  if (zero_tensor) {
    return;
  }

  Tensor xtensor = at::native::expand(self, padded_size);
  Tensor urtensor = at::native::alias(result);
  for (const auto i : c10::irange(xtensor.dim())) {
    // can't unfold with step 0, so make sure step is at least 1
    // (it doesn't matter what it is in that case, because the size is 0).
    urtensor = urtensor.unfold(
        i, xtensor.size(i), std::max<int64_t>(xtensor.size(i), 1));
  }

  at::native::copy_(urtensor, xtensor.expand_as(urtensor));
}

// copy version of view ops
at::Tensor& reshape_copy_out(
    at::Tensor& out,
    const at::Tensor& self,
    const std::vector<int64_t>& proposed_shape,
    bool infer_size) {
  auto shape = infer_size ? at::infer_size(proposed_shape, self.numel())
                          : proposed_shape;
  at::native::resize_(out, shape, c10::nullopt);

  auto self_contig = self.expect_contiguous();

  size_t nbytes = self.nbytes();
  if (nbytes == 0) {
    return out;
  }

  const void* self_data = self_contig->data_ptr();
  void* out_data = out.data_ptr();
  memcpy(out_data, self_data, nbytes);

  return out;
}

at::Tensor& flatten_copy_out(
    at::Tensor& out,
    const at::Tensor& self,
    int64_t start_dim,
    int64_t end_dim) {
  start_dim =
      start_dim < 0 ? c10::maybe_wrap_dim(start_dim, self.dim()) : start_dim;
  end_dim = end_dim < 0 ? c10::maybe_wrap_dim(end_dim, self.dim()) : end_dim;
  TORCH_CHECK(
      start_dim <= end_dim,
      "flatten() has invalid args: start_dim cannot come after end_dim");

  if (self.dim() == 0) {
    return reshape_copy_out(out, self, {1}, false);
  }

  if (start_dim == end_dim) {
    auto shape = self.sizes().vec();
    return reshape_copy_out(out, self, shape, false);
  }

  // We don't want to infer_size on the entire shape, because that can give us
  // an extra degree of freedom we don't want; for example, consider shape [0,
  // 1, 3, 0], with start_dim=1, end_dim=2. It's clear we want result shape [0,
  // 3, 0] but passing [0, -1, 0] to infer_size means the -1 can take on any
  // value and satisfy the constraints.
  auto iter = self.sizes().data();
  auto slice_numel = std::accumulate(
      iter + start_dim,
      iter + end_dim + 1,
      static_cast<int64_t>(1),
      // NOLINTNEXTLINE(modernize-use-transparent-functors)
      std::multiplies<int64_t>());

  std::vector<int64_t> shape;
  shape.reserve(self.dim() - end_dim + start_dim);
  for (const auto i : c10::irange(start_dim)) {
    shape.push_back(self.sizes()[i]);
  }
  shape.push_back(slice_numel);
  for (int64_t i = end_dim + 1; i < self.dim(); i++) {
    shape.push_back(self.sizes()[i]);
  }
  return reshape_copy_out(out, self, shape, false);
}

at::Tensor& to_copy_out(
    Tensor& out,
    const Tensor& self,
    bool non_blocking,
    bool copy_strides) {
  if (copy_strides) {
    at::native::resize_impl_cpu_(
        out.unsafeGetTensorImpl(), self.sizes(), self.strides());
  } else {
    at::native::resize_(out, self.sizes(), c10::nullopt);
  }
  at::native::copy_(out, self, non_blocking);
  return out;
}

Tensor& linear_out(
    Tensor& output,
    const Tensor& input,
    const Tensor& weight,
    const c10::optional<Tensor>& bias_opt) {
  TORCH_CHECK(!input.is_mkldnn());

  auto bias = bias_opt.has_value()
      ? c10::MaybeOwned<Tensor>::borrowed(*bias_opt)
      : c10::MaybeOwned<Tensor>::owned(c10::in_place);

  if (input.dim() == 2 && bias->defined()) {
    // Fused op is marginally faster.
    return at::cpu::addmm_out(output, *bias, input, weight.t());
  }
  at::native::matmul_out(input, weight.t(), output);
  if (bias->defined()) {
    at::cpu::add_(output, *bias);
  }
  return output;
}

} // namespace native
} // namespace at

namespace torch {
namespace jit {

C10_DEFINE_REGISTRY(SROperatorRegistry, SROperatorFunctor);

bool opIsRegistered(const c10::Symbol& op_name) {
  const std::string name(op_name.toQualString());
  return SROperatorRegistry()->Has(name);
}

bool disableUnsafeMathOp(const char* op_name) {
  if (FLAGS_static_runtime_enable_fast_math) {
    return false;
  }
  // This list contains ops that use caffe2 math library or use NNC that does
  // not guarantee bit exactness vs the jit interpreter. Note aten::relu is not
  // included even though it uses NNC because the results of relu should always
  // match.
  static const std::unordered_set<std::string> fast_ops{
      "aten::add", "aten::tanh", "aten::sigmoid", "aten::logit"};
  return fast_ops.count(op_name) > 0;
}

std::function<void(ProcessedNode*)> getOutOfPlaceOperation(Node* n) {
  auto op_name = n->kind().toQualString();
  if (SROperatorRegistry()->Has(op_name) && !disableUnsafeMathOp(op_name)) {
    return SROperatorRegistry()->Create(op_name)->Generate(n);
  }

  return nullptr;
}

// Returns true if the node represents an op with variadic arguments.
bool hasVarArgs(Node* n) {
  if (n->kind() == prim::VarConcat) {
    return true;
  }
  return false;
}

// Expensive check, use sparingly.
// This is needed to make sure that we only switch to out variants for the
// supported overloads, which is checked in the `Generate` step in
// `SROperatorRegistry()->Create(op_name)->Generate(n)`
bool canReuseInputsOutputs(Node* n) {
  return getOutOfPlaceOperation(n) != nullptr;
}

// returns true if the producers of the inputs
// to this operations are out of place.
// This means the IValues will not change run to run
bool inputsCanRunOutOfPlace(Node* n) {
  for (auto* input : n->inputs()) {
    if (!canReuseInputsOutputs(input->node())) {
      return false;
    }
  }
  return true;
}

bool isOptimizableContainerType(Node* n) {
  const auto& type = n->output()->type();
  bool is_supported_type = false;
  if (type->kind() == TypeKind::ListType) {
    const auto& list_type = type->expectRef<ListType>();
    is_supported_type =
        list_type.getElementType()->kind() == TypeKind::TensorType;
  } else if (type->kind() == TypeKind::TupleType) {
    const auto& tuple_type = type->expectRef<TupleType>();
    auto types = tuple_type.containedTypes();
    const auto& iter =
        std::find_if(types.begin(), types.end(), [](const TypePtr& elem) {
          return elem->kind() == TypeKind::TensorType;
        });
    is_supported_type = iter != types.end();
  }
  return is_supported_type && inputsCanRunOutOfPlace(n);
}

REGISTER_OPERATOR_FUNCTOR(
    prim::ListConstruct,
    prim_ListConstruct,
    [](Node* n) -> SROperator {
      const auto& type = n->output()->type()->expectRef<ListType>();
      bool can_optimize = isOptimizableContainerType(n);
      return [can_optimize, &type](ProcessedNode* p_node) {
        const auto& out_l = p_node->Output(0);
        if (!out_l.isNone() && can_optimize) {
          return;
        }
        const size_t size = p_node->inputs().size();
        c10::List<IValue> vals(type.getElementType());
        vals.reserve(size);
        for (const auto i : c10::irange(size)) {
          vals.push_back(p_node->Input(i));
        }
        p_node->Output(0) = std::move(vals);
      };
    });

REGISTER_OPERATOR_FUNCTOR(
    prim::TupleConstruct,
    prim_TupleConstruct,
    [](Node* n) -> SROperator {
      bool can_optimize = isOptimizableContainerType(n);
      return [can_optimize](ProcessedNode* p_node) {
        const auto& out_l = p_node->Output(0);
        if (!out_l.isNone() && can_optimize) {
          return;
        }
        // prepare inputs
        const size_t size = p_node->inputs().size();
        std::vector<IValue> vals;
        vals.reserve(size);
        for (const auto i : c10::irange(size)) {
          vals.push_back(p_node->Input(i));
        }
        p_node->Output(0) = c10::ivalue::Tuple::create(std::move(vals));
      };
    });

REGISTER_OPERATOR_FUNCTOR(aten::mul, aten_mul, [](Node* n) -> SROperator {
  if (!n->matches(torch::schema(
          "aten::mul.Tensor(Tensor self, Tensor other) -> Tensor"))) {
    LogAndDumpSchema(n);
    return nullptr;
  }

  return [](ProcessedNode* p_node) {
    const auto& in0_t = p_node->Input(0).toTensor();
    const auto& in1_t = p_node->Input(1).toTensor();
    if (p_node->Output(0).isNone()) {
      p_node->Output(0) = create_empty_from(in0_t);
    }
    auto& out_t = p_node->Output(0).toTensor();
    fastResizeToZero(out_t);
    at::cpu::mul_out(out_t, in0_t, in1_t);
  };
});

REGISTER_OPERATOR_FUNCTOR(aten::addmm, aten_addmm, [](Node* n) -> SROperator {
  if (!n->matches(torch::schema(
          "aten::addmm(Tensor self, Tensor mat1, Tensor mat2, *, Scalar beta=1, Scalar alpha=1) -> Tensor"))) {
    LogAndDumpSchema(n);
    return nullptr;
  }
  return [](ProcessedNode* p_node) {
    const auto& in0_t = p_node->Input(0).toTensor();
    const auto& in1_t = p_node->Input(1).toTensor();
    const auto& in2_t = p_node->Input(2).toTensor();
    const auto in3_s = p_node->Input(3).toScalar();
    const auto in4_s = p_node->Input(4).toScalar();
    if (p_node->Output(0).isNone()) {
      p_node->Output(0) = create_empty_from(in0_t);
    }
    auto& out_t = p_node->Output(0).toTensor();
    fastResizeToZero(out_t);
    at::cpu::addmm_out(out_t, in0_t, in1_t, in2_t, in3_s, in4_s);
  };
});

REGISTER_OPERATOR_FUNCTOR(aten::clamp, aten_clamp, [](Node* n) -> SROperator {
  if (!n->matches(torch::schema(
          "aten::clamp(Tensor self, Scalar? min=None, Scalar? max=None) -> Tensor")) &&
      !n->matches(torch::schema(
          "aten::clamp.Tensor(Tensor self, Tensor? min=None, Tensor? max=None) -> Tensor"))) {
    LogAndDumpSchema(n);
    return nullptr;
  }

  return [](ProcessedNode* p_node) {
    const auto& in0_t = p_node->Input(0).toTensor();

    if (p_node->Output(0).isNone()) {
      p_node->Output(0) = create_empty_from(in0_t);
    }
    auto& out_t = p_node->Output(0).toTensor();
    fastResizeToZero(out_t);

    if (p_node->Input(1).isTensor()) {
      auto in1_t = p_node->Input(1).toOptional<at::Tensor>();
      auto in2_t = p_node->Input(2).toOptional<at::Tensor>();
      at::native::clamp_out(in0_t, in1_t, in2_t, out_t);
    } else {
      auto in1_s = p_node->Input(1).toOptional<at::Scalar>();
      auto in2_s = p_node->Input(2).toOptional<at::Scalar>();
      at::cpu::clamp_out(out_t, in0_t, in1_s, in2_s);
    }
  };
});

REGISTER_OPERATOR_FUNCTOR(aten::bmm, aten_bmm, [](Node* n) -> SROperator {
  if (!n->matches(
          torch::schema("aten::bmm(Tensor self, Tensor mat2) -> Tensor"))) {
    LogAndDumpSchema(n);
    return nullptr;
  }
  return [](ProcessedNode* p_node) {
    const auto& in0_t = p_node->Input(0).toTensor();
    const auto& in1_t = p_node->Input(1).toTensor();
    if (p_node->Output(0).isNone()) {
      p_node->Output(0) = create_empty_from(in0_t);
    }
    auto& out_t = p_node->Output(0).toTensor();
    fastResizeToZero(out_t);
    at::native::bmm_out_cpu(in0_t, in1_t, out_t);
  };
});

REGISTER_OPERATOR_FUNCTOR(aten::nan_to_num, aten_nan_to_num, [](Node* n) -> SROperator {
  if (!n->matches(torch::schema(
          "aten::nan_to_num(Tensor self, float? nan=None, float? posinf=None, float? neginf=None) -> Tensor"))) {
    LogAndDumpSchema(n);
    return nullptr;
  }
  return [](ProcessedNode* p_node) {
    const auto& in0_t = p_node->Input(0).toTensor();
    const auto in1_d = p_node->Input(1).toOptional<double>();
    const auto in2_d = p_node->Input(2).toOptional<double>();
    const auto in3_d = p_node->Input(3).toOptional<double>();
    if (p_node->Output(0).isNone()) {
      p_node->Output(0) = create_empty_from(in0_t);
    }
    auto& out_t = p_node->Output(0).toTensor();
    fastResizeToZero(out_t);
    at::native::nan_to_num_out(in0_t, in1_d, in2_d, in3_d, out_t);
  };
});
REGISTER_OPERATOR_FUNCTOR(aten::cat, aten_cat, [](Node* n) -> SROperator {
  if (!n->matches(
          torch::schema("aten::cat(Tensor[] tensors, int dim=0) -> Tensor"))) {
    LogAndDumpSchema(n);
    return nullptr;
  }
  return [](ProcessedNode* p_node) {
    const auto in0_tl = p_node->Input(0).toTensorVector();
    const auto in1_i = p_node->Input(1).toInt();
    if (p_node->Output(0).isNone()) {
      p_node->Output(0) = create_empty_from(in0_tl[0]);
    }
    auto& out_t = p_node->Output(0).toTensor();
    fastResizeToZero(out_t);
    at::native::_cat_out_cpu(in0_tl, in1_i, out_t);
  };
});

// Split out into a function to appease MSVC's pre-processor
SROperator aten_stack(Node* n) {
  if (!n->matches(torch::schema(
          "aten::stack(Tensor[] tensors, int dim=0) -> Tensor"))) {
    LogAndDumpSchema(n);
    return nullptr;
  }
  return [](ProcessedNode* p_node) {
    const auto inputs = p_node->Input(0).toTensorVector();
    const auto dim = p_node->Input(1).toInt();
    if (p_node->Output(0).isNone()) {
      p_node->Output(0) = create_empty_from(inputs[0]);
    }
    auto& out_t = p_node->Output(0).toTensor();
    fastResizeToZero(out_t);
    at::native::_stack_out_cpu(inputs, dim, out_t);
  };
}

REGISTER_OPERATOR_FUNCTOR(aten::stack, aten_stack, aten_stack);

REGISTER_OPERATOR_FUNCTOR(aten::leaky_relu, aten_leaky_relu, [](Node* n) -> SROperator {
  if (!n->matches(torch::schema(
          "aten::leaky_relu(Tensor self, Scalar negative_slope=0.01) -> Tensor"))) {
    LogAndDumpSchema(n);
    return nullptr;
  }
  return [](ProcessedNode* p_node) {
    const auto& in0_t = p_node->Input(0).toTensor();
    const auto in1_s = p_node->Input(1).toScalar();
    if (p_node->Output(0).isNone()) {
      p_node->Output(0) = create_empty_from(in0_t);
    }
    auto& out_t = p_node->Output(0).toTensor();
    at::cpu::leaky_relu_out(out_t, in0_t, in1_s);
  };
});

namespace {

// Use the width of an AVX-512 vector by default; this happens to work OK for
// AVX2 as well. Some ops benefit from using multiple AVX ports, in which case
// they are vectorized by twice this constant.  An exception is logit, since it
// contains FP divide, which is single-ported.
static constexpr int kVectorWidth = 16;

#ifdef TORCH_ENABLE_LLVM

struct TEWrapper {
  tensorexpr::KernelArena ka;
  tensorexpr::KernelScope ks;
  std::unique_ptr<tensorexpr::LLVMCodeGen> cg;
  TEWrapper() = default;
  void update(std::unique_ptr<tensorexpr::LLVMCodeGen>&& cg_) {
    cg = std::move(cg_);
  }

  void call(const std::vector<void*>& args) {
    cg->call_raw(args);
  }

  inline bool supports(const at::Tensor& t) {
    return t.is_contiguous() && t.dtype().Match<float>();
  }
};

void optimizePointwise(
    tensorexpr::LoopNest* ln,
    tensorexpr::Tensor* target,
    int width) {
  using namespace torch::jit::tensorexpr;
  std::vector<For*> loops = ln->getLoopStmtsFor(target);
  For *inner, *tail;
  TORCH_CHECK(loops.size() > 0, "No loops created for pointwise op");
  ln->splitWithTail(loops[0], width, &inner, &tail);
  ln->vectorize(inner);
}

std::shared_ptr<TEWrapper> wrapTECompute(
    std::shared_ptr<TEWrapper> wrap,
    tensorexpr::Placeholder& in,
    tensorexpr::Tensor* out,
    tensorexpr::VarHandle& dim,
    int width = kVectorWidth) {
  using namespace torch::jit::tensorexpr;
  LoopNest ln({out});
  optimizePointwise(&ln, out, width);
  ln.prepareForCodegen();
  Stmt* s = ln.root_stmt();
  s = tensorexpr::IRSimplifier::simplify(s);
  std::vector<CodeGen::BufferArg> args;
  args.emplace_back(out);
  args.emplace_back(in);
  args.emplace_back(dim);
  auto cg = std::make_unique<LLVMCodeGen>(s, args);
  wrap->update(std::move(cg));
  return wrap;
};

#else

struct TEWrapper {
  tensorexpr::KernelArena ka;
  tensorexpr::KernelScope ks;
  TEWrapper() = default;
  template <typename... Ts>
  void operator()(const Ts&... ts) {
    DCHECK(0 && "Invalid call");
  }
  void call(const std::vector<void*>& args) {
    DCHECK(0 && "Invalid call");
  }

  inline bool supports(const at::Tensor& t) {
    return false;
  }
};

std::shared_ptr<TEWrapper> wrapTECompute(
    std::shared_ptr<TEWrapper> wrap,
    tensorexpr::Placeholder& in,
    tensorexpr::Tensor* out,
    tensorexpr::VarHandle& dim,
    int width = kVectorWidth) {
  return wrap;
};

#endif

} // namespace

std::shared_ptr<TEWrapper> createLogit(c10::optional<float> clamp) {
  using namespace torch::jit::tensorexpr;
  auto wrap = std::make_shared<TEWrapper>();
  auto N = VarHandle("N", kInt);
  Placeholder A("A", kFloat, {N});
  tensorexpr::Tensor* B = Compute("B", {N}, [&](const VarHandle& i) {
    auto A_elem = [&]() {
      if (!clamp) {
        return A.load(i);
      } else {
        auto elem = A.load(i);
        auto min = FloatImm::make(*clamp);
        auto max = FloatImm::make(1.0f - *clamp);
        elem = CompareSelect::make(elem, min, min, elem, kLT);
        return CompareSelect::make(elem, max, max, elem, kGT);
      }
    }();
    return log_vml(A_elem / (FloatImm::make(1.0f) - A_elem));
  });
  return wrapTECompute(wrap, A, B, N);
}

std::shared_ptr<TEWrapper> createRelu() {
  using namespace torch::jit::tensorexpr;
  auto wrap = std::make_shared<TEWrapper>();
  auto N = VarHandle("N", kInt);
  Placeholder A("A", kFloat, {N});
  tensorexpr::Tensor* B = Compute("B", {N}, [&](const VarHandle& i) {
    auto zero = FloatImm::make(0.f);
    auto a = A.load(i);
    return ifThenElse(a < zero, zero, a);
  });
  return wrapTECompute(wrap, A, B, N);
}

std::shared_ptr<TEWrapper> createTanh() {
  using namespace torch::jit::tensorexpr;
  auto wrap = std::make_shared<TEWrapper>();
  auto N = VarHandle("N", kInt);
  Placeholder A("A", kFloat, {N});
  tensorexpr::Tensor* B = Compute("B", {N}, [&](const VarHandle& i) {
    auto a = A.load(i);
    return fast_tanh(a);
  });
  return wrapTECompute(wrap, A, B, N);
}

std::shared_ptr<TEWrapper> createSigmoid() {
  using namespace torch::jit::tensorexpr;
  auto wrap = std::make_shared<TEWrapper>();
  auto N = VarHandle("N", kInt);
  Placeholder A("A", kFloat, {N});
  Tensor* B =
      Compute("B", {N}, [&](const VarHandle& i) { return sigmoid(A.load(i)); });
  // NNC uses sleef for vectorizing sigmoid, which comes in an 8-wide flavor
  // (Sleef_expf8).
  constexpr int kSleefWidth = 8;
  return wrapTECompute(wrap, A, B, N, kSleefWidth);
}

REGISTER_OPERATOR_FUNCTOR(aten::relu, aten_relu, [](Node* n) -> SROperator {
  if (!n->matches(torch::schema("aten::relu(Tensor self) -> Tensor"))) {
    LogAndDumpSchema(n);
    return nullptr;
  }
  auto te = createRelu();
  return [te](ProcessedNode* p_node) {
    const auto& in0_t = p_node->Input(0).toTensor();
    if (p_node->Output(0).isNone()) {
      p_node->Output(0) = create_empty_from(in0_t);
    }
    auto& out_t = p_node->Output(0).toTensor();
    if (!te->supports(in0_t)) {
      fastResizeToZero(out_t);
      at::cpu::threshold_out(out_t, in0_t, 0, 0);
    } else {
      at::native::resize_(out_t, in0_t.sizes(), c10::nullopt);
      int64_t nn = in0_t.numel();
      te->call({out_t.data_ptr(), in0_t.data_ptr(), &nn});
    }
  };
});

REGISTER_OPERATOR_FUNCTOR(aten::tanh, aten_tanh, [](Node* n) -> SROperator {
  if (!n->matches(torch::schema("aten::tanh(Tensor self) -> Tensor"))) {
    LogAndDumpSchema(n);
    return nullptr;
  }
  auto te = createTanh();
  return [te](ProcessedNode* p_node) {
    const auto& in0_t = p_node->Input(0).toTensor();
    if (p_node->Output(0).isNone()) {
      p_node->Output(0) = create_empty_from(in0_t);
    }
    auto& out_t = p_node->Output(0).toTensor();
    if (!te->supports(in0_t)) {
      fastResizeToZero(out_t);
      at::cpu::tanh_out(out_t, in0_t);
    } else {
      at::native::resize_(out_t, in0_t.sizes(), c10::nullopt);
      int64_t nn = in0_t.numel();
      te->call({out_t.data_ptr(), in0_t.data_ptr(), &nn});
    }
  };
});

REGISTER_OPERATOR_FUNCTOR(
    aten::sigmoid,
    aten_sigmoid,
    [](Node* n) -> SROperator {
      if (!n->matches(torch::schema("aten::sigmoid(Tensor self) -> Tensor"))) {
        LogAndDumpSchema(n);
        return nullptr;
      }
      auto te = createSigmoid();
      return [te](ProcessedNode* p_node) {
        const auto& in0_t = p_node->Input(0).toTensor();
        if (p_node->Output(0).isNone()) {
          p_node->Output(0) = create_empty_from(in0_t);
        }
        auto& out_t = p_node->Output(0).toTensor();
        if (!te->supports(in0_t)) {
          fastResizeToZero(out_t);
          at::cpu::sigmoid_out(out_t, in0_t);
        } else {
          at::native::resize_(out_t, in0_t.sizes(), c10::nullopt);
          int64_t nn = in0_t.numel();
          te->call({out_t.data_ptr(), in0_t.data_ptr(), &nn});
        }
      };
    });

REGISTER_OPERATOR_FUNCTOR(aten::logit, aten_logit, [](Node* n) -> SROperator {
  if (!n->matches(torch::schema(
          "aten::logit(Tensor self, float? eps=None) -> Tensor"))) {
    LogAndDumpSchema(n);
    return nullptr;
  }
  c10::optional<float> clamp = c10::nullopt;
  if (n->inputs()[1]->node()->kind() == prim::Constant) {
    auto clamp_d = toIValue(n->inputs()[1])->toOptional<double>();
    clamp = clamp_d
        ? c10::make_optional<float>(static_cast<float>(clamp_d.value()))
        : c10::nullopt;
  }
  auto te = clamp ? createLogit(clamp) : nullptr;
  return [te](ProcessedNode* p_node) {
    const auto& in0_t = p_node->Input(0).toTensor();
    if (p_node->Output(0).isNone()) {
      p_node->Output(0) = create_empty_from(in0_t);
    }
    auto& out_t = p_node->Output(0).toTensor();
    if (!te || !te->supports(in0_t)) {
      const auto& in0_t = p_node->Input(0).toTensor();
      const auto in1_d = p_node->Input(1).toOptional<double>();
      fastResizeToZero(out_t);
      at::native::logit_out(in0_t, in1_d, out_t);
    } else {
      at::native::resize_(out_t, in0_t.sizes(), c10::nullopt);
      int64_t nn = in0_t.numel();
      te->call({out_t.data_ptr(), in0_t.data_ptr(), &nn});
    }
  };
});

REGISTER_OPERATOR_FUNCTOR(aten::clone, aten_clone, [](Node* n) -> SROperator {
  if (!n->matches(torch::schema(
          "aten::clone(Tensor self, *, MemoryFormat? memory_format=None) -> Tensor"))) {
    LogAndDumpSchema(n);
    return nullptr;
  }
  return [](ProcessedNode* p_node) {
    const auto& src = p_node->Input(0).toTensor();
    const auto& optional_memory_format =
        p_node->Input(1).toOptional<c10::MemoryFormat>();
    auto memory_format =
        optional_memory_format.value_or(c10::MemoryFormat::Preserve);

    if (p_node->Output(0).isNone()) {
      if (memory_format == c10::MemoryFormat::Preserve &&
          src.is_non_overlapping_and_dense()) {
        // Copy all strides
        p_node->Output(0) =
            at::empty_strided(src.sizes(), src.strides(), src.options());
      } else {
        memory_format = src.suggest_memory_format();
        p_node->Output(0) = create_empty_from(src, memory_format);
      }
    }
    auto& out_t = p_node->Output(0).toTensor();
    at::native::resize_impl_cpu_(
        out_t.unsafeGetTensorImpl(), src.sizes(), src.strides());
    at::native::copy_(out_t, src, false);
  };
});
REGISTER_OPERATOR_FUNCTOR(
    quantized::embedding_bag_byte_rowwise_offsets,
    quantized_embedding_bag_byte_rowwise_offsets,
    [](Node* n) -> SROperator {
      if (!n->matches(torch::schema(
              "quantized::embedding_bag_byte_rowwise_offsets(Tensor weight, Tensor indices, Tensor? offsets=None, bool scale_grad_by_freq=False, int mode=0, bool pruned_weights=False, Tensor? per_sample_weights=None, Tensor? compressed_indices_mapping=None, bool include_last_offset=False) -> Tensor"))) {
        LogAndDumpSchema(n);
        return nullptr;
      }
      return [](ProcessedNode* p_node) {
        const auto& weight = p_node->Input(0).toTensor();
        const auto& indices = p_node->Input(1).toTensor();
        const auto offsets = p_node->Input(2).toOptional<at::Tensor>();
        const auto pruned_weights = p_node->Input(5).toBool();
        const auto per_sample_weights =
            p_node->Input(6).toOptional<at::Tensor>();
        const auto compressed_indices_mapping =
            p_node->Input(7).toOptional<at::Tensor>();
        const auto include_last_offset = p_node->Input(8).toBool();
        if (p_node->Output(0).isNone()) {
          p_node->Output(0) = create_empty_from(weight, at::kFloat);
        }
        auto& out_t = p_node->Output(0).toTensor();
        fastResizeToZero(out_t);
        return at::native::embedding_bag_byte_rowwise_offsets_out(
            out_t,
            weight,
            indices,
            offsets,
            false, // unused scale_grad_by_freq
            0, // unused mode
            pruned_weights,
            per_sample_weights,
            compressed_indices_mapping,
            include_last_offset);
      };
    });
REGISTER_OPERATOR_FUNCTOR(
    quantized::embedding_bag_4bit_rowwise_offsets,
    embedding_bag_4bit_rowwise_offsets,
    [](Node* n) -> SROperator {
      if (!n->matches(torch::schema(
              "quantized::embedding_bag_4bit_rowwise_offsets(Tensor weight, Tensor indices, Tensor? offsets=None, bool scale_grad_by_freq=False, int mode=0, bool pruned_weights=False, Tensor? per_sample_weights=None, Tensor? compressed_indices_mapping=None, bool include_last_offset=False) -> Tensor"))) {
        LogAndDumpSchema(n);
        return nullptr;
      }
      return [](ProcessedNode* p_node) {
        const auto& weight = p_node->Input(0).toTensor();
        const auto& indices = p_node->Input(1).toTensor();
        const auto offsets = p_node->Input(2).toOptional<at::Tensor>();
        const auto pruned_weights = p_node->Input(5).toBool();
        const auto per_sample_weights =
            p_node->Input(6).toOptional<at::Tensor>();
        const auto compressed_indices_mapping =
            p_node->Input(7).toOptional<at::Tensor>();
        const auto include_last_offset = p_node->Input(8).toBool();
        if (p_node->Output(0).isNone()) {
          p_node->Output(0) = create_empty_from(weight, at::kFloat);
        }
        auto& out_t = p_node->Output(0).toTensor();
        fastResizeToZero(out_t);
        return at::native::embedding_bag_4bit_rowwise_offsets_out(
            out_t,
            weight,
            indices,
            offsets,
            false, // unused scale_grad_by_freq
            0, // unused mode
            pruned_weights,
            per_sample_weights,
            compressed_indices_mapping,
            include_last_offset);
      };
    });

// The out variant takes precedence over native
REGISTER_OPERATOR_FUNCTOR(aten::narrow_copy, aten_narrow_copy, [](Node* n) -> SROperator {
  if (!n->matches(torch::schema(
          "aten::narrow_copy(Tensor self, int dim, int start, int length) -> Tensor"))) {
    LogAndDumpSchema(n);
    return nullptr;
  }
  return [](ProcessedNode* p_node) {
    const auto& self = p_node->Input(0).toTensor(); // self
    const auto dim = p_node->Input(1).toInt(); // dim
    int64_t start = 0;
    if (p_node->Input(2).isScalar()) {
      start = p_node->Input(2).toInt();
    } else {
      auto& t = p_node->Input(2).toTensor();
      start = t.item<int64_t>();
    }
    auto length = p_node->Input(3).toInt(); // length

    if (p_node->Output(0).isNone()) {
      p_node->Output(0) = create_empty_from(self);
    }
    auto& output = p_node->Output(0).toTensor();
    fastResizeToZero(output);
    at::native::narrow_copy_dense_cpu_out(self, dim, start, length, output);
  };
});
REGISTER_OPERATOR_FUNCTOR(aten::index, aten_index, [](Node* n) -> SROperator {
  if (!n->matches(torch::schema(
          "aten::index.Tensor(Tensor self, Tensor?[] indices) -> Tensor"))) {
    LogAndDumpSchema(n);
    return nullptr;
  }
  return [](ProcessedNode* p_node) {
    const auto& in0_t = p_node->Input(0).toTensor();
    const auto in1_l =
        at::native::toListOfOptionalTensors(p_node->Input(1).toListRef());
    if (p_node->Output(0).isNone()) {
      p_node->Output(0) = create_empty_from(in0_t);
    }
    auto& out_t = p_node->Output(0).toTensor();
    fastResizeToZero(out_t);
    at::native::index_out(out_t, in0_t, in1_l);
  };
});
REGISTER_OPERATOR_FUNCTOR(aten::pow, aten_pow, [](Node* n) -> SROperator {
  if (!n->matches(torch::schema(
          "aten::pow.Tensor_Tensor(Tensor self, Tensor exponent) -> Tensor")) &&
      !n->matches(torch::schema(
          "aten::pow.Scalar(Scalar self, Tensor exponent) -> Tensor")) &&
      !n->matches(torch::schema(
          "aten::pow.Tensor_Scalar(Tensor self, Scalar exponent) -> Tensor"))) {
    LogAndDumpSchema(n);
    return nullptr;
  }
  return [](ProcessedNode* p_node) {
    if (p_node->Output(0).isNone()) {
      c10::ScalarType dtype;
      if (p_node->Input(0).isTensor()) {
        const auto& in0_t = p_node->Input(0).toTensor();
        if (p_node->Input(1).isTensor()) {
          dtype = at::native::result_type(in0_t, p_node->Input(1).toTensor());
          p_node->Output(0) = create_empty_from(in0_t, dtype);
        } else {
          dtype = at::native::result_type(in0_t, p_node->Input(1).toScalar());
          p_node->Output(0) = at::native::empty_like(
              in0_t,
              dtype,
              in0_t.options().layout_opt(),
              in0_t.options().device_opt(),
              in0_t.options().pinned_memory_opt(),
              at::MemoryFormat::Preserve);
        }
      } else {
        const auto& in1_t = p_node->Input(1).toTensor();
        dtype = at::native::result_type(p_node->Input(0).toScalar(), in1_t);
        p_node->Output(0) = at::native::empty_like(
            in1_t,
            dtype,
            in1_t.options().layout_opt(),
            in1_t.options().device_opt(),
            in1_t.options().pinned_memory_opt(),
            at::MemoryFormat::Preserve);
      }
    }
    auto& out_t = p_node->Output(0).toTensor();
    fastResizeToZero(out_t);
    if (p_node->Input(0).isTensor()) {
      if (p_node->Input(1).isTensor()) {
        at::cpu::pow_out(
            out_t, p_node->Input(0).toTensor(), p_node->Input(1).toTensor());
      } else {
        at::cpu::pow_out(
            out_t, p_node->Input(0).toTensor(), p_node->Input(1).toScalar());
      }
    } else {
      at::cpu::pow_out(
          out_t, p_node->Input(0).toScalar(), p_node->Input(1).toTensor());
    }
  };
});
// out variant takes precedence over native
// NB: This impl doesn't work for cpu->cuda copy/cast or vice versa.
REGISTER_OPERATOR_FUNCTOR(
    static_runtime::to_copy,
    aten_to_copy,
    [](Node* n) -> SROperator {
      // support 4- or 5-arg for adindexer/adfinder models
      // Keep TORCH_CHECK here because there is no alternative for fallback
      TORCH_CHECK(n->inputs().size() == 4 || n->inputs().size() == 5);
      return [](ProcessedNode* p_node) {
        const auto& self = p_node->Input(0).toTensor();
        // ignore input 3 (copy)
        auto non_blocking = p_node->Input(2).toBool(); // non_blocking
        // handle memory format
        bool copy_strides = false;
        c10::optional<c10::MemoryFormat> memory_format = c10::nullopt;
        if (p_node->inputs().size() == 5) {
          memory_format = p_node->Input(4).toOptional<c10::MemoryFormat>();
        }
        memory_format = memory_format.value_or(c10::MemoryFormat::Preserve);

        if (p_node->Output(0).isNone()) {
          // handle dtype, layout, and device
          at::ScalarType dtype;
          c10::Layout layout = self.layout();
          c10::Device device = self.device();
          if (p_node->Input(1).isTensor()) {
            const auto& other = p_node->Input(1).toTensor();
            dtype = other.scalar_type();
            layout = other.layout();
            device = other.device();
          } else {
            dtype = p_node->Input(1).toScalarType();
          }

          if (memory_format == c10::MemoryFormat::Preserve) {
            if (self.is_non_overlapping_and_dense()) {
              memory_format = c10::nullopt;
              copy_strides = true;
            } else {
              memory_format = self.suggest_memory_format();
            }
          }

          // See Note [Explicit nullopt MemoryFormat argument]
          // Can't use size {0} if memory_format is ChannelLast
          p_node->Output(0) = at::detail::empty_cpu(
              self.sizes(),
              dtype,
              layout,
              self.device(),
              c10::nullopt,
              memory_format);
        }

        copy_strides = copy_strides ||
            (memory_format == c10::MemoryFormat::Preserve &&
             self.is_non_overlapping_and_dense());

        auto& out_t = p_node->Output(0).toTensor();
        fastResizeToZero(out_t);
        at::native::to_copy_out(out_t, self, non_blocking, copy_strides);
      };
    });

// Out variants for view ops are registered to a separate registry because
// their outputs (views) can't participate in memory reuse.
REGISTER_OPERATOR_FUNCTOR(
    static_runtime::reshape_copy,
    aten_reshape,
    [](Node* n) -> SROperator {
      TORCH_CHECK(n->inputs().size() == 2);
      return [](ProcessedNode* p_node) {
        const auto& self = p_node->Input(0).toTensor(); // self
        const auto proposed_shape = p_node->Input(1).toIntVector(); // shape

        if (p_node->Output(0).isNone()) {
          p_node->Output(0) = create_empty_from(self);
        }
        auto& out = p_node->Output(0).toTensor();
        at::native::reshape_copy_out(out, self, proposed_shape, true);
      };
    });

REGISTER_OPERATOR_FUNCTOR(
    static_runtime::flatten_copy,
    aten_flatten,
    [](Node* n) -> SROperator {
      TORCH_CHECK(n->inputs().size() == 3);
      return [](ProcessedNode* p_node) {
        const auto& self = p_node->Input(0).toTensor();
        const auto start_dim = p_node->Input(1).toInt();
        const auto end_dim = p_node->Input(2).toInt();

        if (p_node->Output(0).isNone()) {
          p_node->Output(0) = create_empty_from(self);
        }
        auto& out = p_node->Output(0).toTensor();
        at::native::flatten_copy_out(out, self, start_dim, end_dim);
      };
    });

REGISTER_OPERATOR_FUNCTOR(aten::sum, aten_sum, [](Node* n) -> SROperator {
  if (n->inputs().size() != 2 && n->inputs().size() != 4) {
    return nullptr;
  }
  if (!n->matches(torch::schema(
          "aten::sum(Tensor self, *, ScalarType? dtype=None) -> Tensor")) &&
      !n->matches(torch::schema(
          "aten::sum.dim_IntList(Tensor self, int[1] dim, bool keepdim=False, *, ScalarType? dtype=None) -> Tensor"))) {
    LogAndDumpSchema(n);
    return nullptr;
  }
  return [](ProcessedNode* p_node) {
    const at::Tensor& self = p_node->Input(0).toTensor();

    c10::optional<at::ScalarType> dtype = c10::nullopt;
    if (p_node->inputs().size() == 2) {
      // sum(Tensor self, *, ScalarType? dtype=None) -> Tensor
      dtype = p_node->Input(1).toOptional<at::ScalarType>();
    }

    std::vector<int64_t> dim = {};
    bool keepdim = false;
    if (p_node->inputs().size() == 4) {
      // sum.dim_IntList(Tensor self, int[1] dim, bool keepdim=False, *,
      // ScalarType? dtype=None) -> Tensor
      dim = p_node->Input(1).toIntList().vec();
      keepdim = p_node->Input(2).toBool();
      dtype = p_node->Input(3).toOptional<at::ScalarType>();
    }

    if (p_node->Output(0).isNone()) {
      p_node->Output(0) = create_empty_from(self);
    }
    auto& output = p_node->Output(0).toTensor();
    fastResizeToZero(output);
    at::native::sum_out(self, dim, keepdim, dtype, output);
  };
});

REGISTER_OPERATOR_FUNCTOR(aten::embedding_bag, aten_embedding_bag, [](Node* n) -> SROperator {
  // TODO: Support only 9 args once the old signature has been removed.
  if (!n->matches(torch::schema(
          "aten::embedding_bag(Tensor weight, Tensor indices, Tensor offsets, bool scale_grad_by_freq=False, int mode=0, bool sparse=False, Tensor? per_sample_weights=None, bool include_last_offset=False) -> (Tensor, Tensor, Tensor, Tensor)")) &&
      !n->matches(torch::schema(
          "aten::embedding_bag.padding_idx(Tensor weight, Tensor indices, Tensor offsets, bool scale_grad_by_freq, int mode, bool sparse, Tensor? per_sample_weights, bool include_last_offset, int? padding_idx) -> (Tensor, Tensor, Tensor, Tensor)"))) {
    LogAndDumpSchema(n);
    return nullptr;
  }
  return [](ProcessedNode* p_node) {
    const auto& weight = p_node->Input(0).toTensor();
    const auto& indices = p_node->Input(1).toTensor();
    const auto& offsets = p_node->Input(2).toTensor();
    auto scale_grad_by_freq = p_node->Input(3).toBool();
    auto mode = p_node->Input(4).to<int64_t>();
    auto sparse = p_node->Input(5).toBool();
    auto per_sample_weights = p_node->Input(6).toOptional<at::Tensor>();
    auto include_last_offset = p_node->Input(7).toBool();
    c10::optional<int64_t> padding_idx;
    if (p_node->inputs().size() == 9) {
      if (p_node->Input(8).isNone()) {
        padding_idx = c10::nullopt;
      } else {
        padding_idx = p_node->Input(8).toInt();
      }
    }

    at::native::check_arguments(
        weight,
        indices,
        offsets,
        mode,
        per_sample_weights,
        include_last_offset);

    std::ignore = scale_grad_by_freq;
    std::ignore = sparse;

    if (p_node->Output(0).isNone()) {
      p_node->Output(0) = at::empty(
          {include_last_offset ? offsets.sizes()[0] - 1 : offsets.sizes()[0],
           weight.sizes()[1]},
          weight.options());
    } else {
      at::native::resize_(
          p_node->Output(0).toTensor(),
          {include_last_offset ? offsets.sizes()[0] - 1 : offsets.sizes()[0],
           weight.sizes()[1]},
          c10::nullopt);
    }
    at::Tensor& output = p_node->Output(0).toTensor();

    if (p_node->Output(1).isNone()) {
      p_node->Output(1) = at::empty({0}, offsets.options());
    }
    at::Tensor& offset2bag = p_node->Output(1).toTensor();
    at::native::make_offset2bag_out(
        offset2bag,
        output,
        weight,
        indices,
        offsets,
        mode,
        per_sample_weights,
        padding_idx.value_or(-1));

    if (p_node->Output(2).isNone()) {
      p_node->Output(2) = at::empty(offsets.sizes(), offsets.options());
    }
    at::Tensor& bag_size = p_node->Output(2).toTensor();
    at::native::make_bag_size_out(
        bag_size, offsets, indices, mode, include_last_offset, false);

    if (p_node->Output(3).isNone()) {
      p_node->Output(3) = at::empty(bag_size.sizes(), offsets.options());
    }
    at::Tensor& max_indices = p_node->Output(3).toTensor();
    at::native::make_max_indices_out(
        max_indices,
        weight,
        indices,
        offsets,
        bag_size,
        mode,
        include_last_offset);

    at::native::_embedding_bag_cpu_impl_out(
        output,
        offset2bag,
        bag_size,
        max_indices,
        weight,
        indices,
        offsets,
        mode,
        per_sample_weights,
        include_last_offset,
        padding_idx.value_or(-1));
  };
});

REGISTER_OPERATOR_FUNCTOR(aten::repeat, aten_repeat, [](Node* n) -> SROperator {
  if (!n->matches(torch::schema(
          "aten::repeat(Tensor self, int[] repeats) -> Tensor"))) {
    LogAndDumpSchema(n);
    return nullptr;
  }
  return [](ProcessedNode* p_node) {
    const auto& self = p_node->Input(0).toTensor();
    const auto repeats = p_node->Input(1).toIntVector();

    if (p_node->Output(0).isNone()) {
      p_node->Output(0) = create_empty_from(self);
    }
    at::Tensor& output = p_node->Output(0).toTensor();
    at::native::repeat_out(output, self, repeats);
  };
});

REGISTER_OPERATOR_FUNCTOR(aten::sign, aten_sign, [](Node* n) -> SROperator {
  if (!n->matches(torch::schema("aten::sign.Tensor(Tensor input) -> Tensor"))) {
    LogAndDumpSchema(n);
    return nullptr;
  }
  return [](ProcessedNode* p_node) {
    const auto& in0_t = p_node->Input(0).toTensor();
    if (p_node->Output(0).isNone()) {
      p_node->Output(0) = create_empty_from(in0_t);
    }
    auto& out_t = p_node->Output(0).toTensor();
    fastResizeToZero(out_t);

    at::cpu::sign_out(out_t, in0_t);
  };
});

REGISTER_OPERATOR_FUNCTOR(aten::div, aten_div, [](Node* n) -> SROperator {
  if (!n->matches(torch::schema(
          "aten::div.Tensor(Tensor self, Tensor other) -> Tensor")) &&
      !n->matches(torch::schema(
          "aten::div.Tensor_mode(Tensor self, Tensor other, *, str? rounding_mode) -> Tensor")) &&
      !n->matches(torch::schema(
          "aten::div.Scalar(Tensor self, Scalar other) -> Tensor")) &&
      !n->matches(torch::schema(
          "aten::div.Scalar_mode(Tensor self, Scalar other, *, str? rounding_mode) -> Tensor"))) {
    LogAndDumpSchema(n);
    return nullptr;
  }
  return [](ProcessedNode* p_node) {
    const auto& in0_t = p_node->Input(0).toTensor();
    c10::optional<c10::string_view> rounding_mode = c10::nullopt;
    if (p_node->inputs().size() > 2) {
      rounding_mode = p_node->Input(2).toOptional<c10::string_view>();
    }

    if (p_node->Output(0).isNone()) {
      p_node->Output(0) = create_empty_from(in0_t);
    }
    auto& out_t = p_node->Output(0).toTensor();
    fastResizeToZero(out_t);

    const auto& in1_t = p_node->Input(1).isTensor()
        ? p_node->Input(1).toTensor()
        : at::native::wrapped_scalar_tensor(p_node->Input(1).toScalar());
    at::cpu::div_out(out_t, in0_t, in1_t, rounding_mode);
  };
});

REGISTER_OPERATOR_FUNCTOR(aten::log, aten_log, [](Node* n) -> SROperator {
  if (!n->matches(torch::schema("aten::log.Tensor(Tensor input) -> Tensor"))) {
    LogAndDumpSchema(n);
    return nullptr;
  }
  return [](ProcessedNode* p_node) {
    const auto& in0_t = p_node->Input(0).toTensor();
    if (p_node->Output(0).isNone()) {
      p_node->Output(0) = create_empty_from(in0_t);
    }
    auto& out_t = p_node->Output(0).toTensor();
    fastResizeToZero(out_t);

    at::cpu::log_out(out_t, in0_t);
  };
});

REGISTER_OPERATOR_FUNCTOR(aten::sub, aten_sub, [](Node* n) -> SROperator {
  if (!n->matches(torch::schema(
          "aten::sub.Tensor(Tensor self, Tensor other, *, Scalar alpha=1) -> Tensor")) &&
      !n->matches(torch::schema(
          "aten::sub.Scalar(Tensor self, Scalar other, Scalar alpha=1) -> Tensor"))) {
    LogAndDumpSchema(n);
    return nullptr;
  }
  return [](ProcessedNode* p_node) {
    const auto& in0_t = p_node->Input(0).toTensor();
    const auto alpha = p_node->Input(2).toScalar();

    if (p_node->Output(0).isNone()) {
      p_node->Output(0) = create_empty_from(in0_t);
    }
    auto& out_t = p_node->Output(0).toTensor();
    fastResizeToZero(out_t);

    const auto& in1_t = p_node->Input(1).isTensor()
        ? p_node->Input(1).toTensor()
        : at::native::wrapped_scalar_tensor(p_node->Input(1).toScalar());
    at::cpu::sub_out(out_t, in0_t, in1_t, alpha);
  };
});

// TODO: support clamp_min.Tensor(Tensor self, Tensor min) -> Tensor
REGISTER_OPERATOR_FUNCTOR(
    aten::clamp_min,
    aten_clamp_min,
    [](Node* n) -> SROperator {
      if (!n->matches(torch::schema(
              "aten::clamp_min(Tensor self, Scalar min) -> Tensor"))) {
        LogAndDumpSchema(n);
        return nullptr;
      }
      return [](ProcessedNode* p_node) {
        const auto& in0_t = p_node->Input(0).toTensor();
        const auto in1_s = p_node->Input(1).toScalar();
        if (p_node->Output(0).isNone()) {
          p_node->Output(0) = create_empty_from(in0_t);
        }
        auto& out_t = p_node->Output(0).toTensor();
        fastResizeToZero(out_t);
        at::native::clamp_min_out(in0_t, in1_s, out_t);
      };
    });

REGISTER_OPERATOR_FUNCTOR(aten::argmin, aten_argmin, [](Node* n) -> SROperator {
  if (!n->matches(torch::schema(
          "aten::argmin(Tensor self, int? dim=None, bool keepdim=False) -> Tensor"))) {
    LogAndDumpSchema(n);
    return nullptr;
  }
  return [](ProcessedNode* p_node) {
    const auto& in0_t = p_node->Input(0).toTensor();
    const auto dim = p_node->Input(1).toOptional<int64_t>();
    const auto keepdim = p_node->Input(2).toBool();
    if (p_node->Output(0).isNone()) {
      p_node->Output(0) = create_empty_from(in0_t, at::kLong);
    }
    auto& out_t = p_node->Output(0).toTensor();
    fastResizeToZero(out_t);
    at::cpu::argmin_out(out_t, in0_t, dim, keepdim);
  };
});

REGISTER_OPERATOR_FUNCTOR(aten::layer_norm, aten_layer_norm, [](Node* n) -> SROperator {
  if (!n->matches(torch::schema(
          "aten::layer_norm(Tensor input, int[] normalized_shape, Tensor? weight=None, Tensor? bias=None, float eps=1e-05, bool cudnn_enable=True) -> Tensor"))) {
    LogAndDumpSchema(n);
    return nullptr;
  }
  return [](ProcessedNode* p_node) {
    // ignore Input(5): `bool cudnn_enable=True`
    const auto& input = p_node->Input(0).toTensor();
    const auto normalized_shape = p_node->Input(1).toIntVector();
    auto weight_opt = p_node->Input(2).toOptional<at::Tensor>();
    auto bias_opt = p_node->Input(3).toOptional<at::Tensor>();
    float eps = p_node->Input(4).toDouble();

    c10::MaybeOwned<at::Tensor> weight_maybe_owned =
        at::borrow_from_optional_tensor(weight_opt);
    const at::Tensor& weight = *weight_maybe_owned;
    c10::MaybeOwned<at::Tensor> bias_maybe_owned =
        at::borrow_from_optional_tensor(bias_opt);
    const at::Tensor& bias = *bias_maybe_owned;

    auto M_N = at::native::_check_layer_norm_inputs(
        input, normalized_shape, weight, bias);
    auto M = M_N.first;
    auto N = M_N.second;
    auto X = input.expect_contiguous();
    auto gamma = weight.expect_contiguous();
    auto beta = bias.expect_contiguous();

    if (p_node->Output(0).isNone()) {
      p_node->Output(0) = at::native::empty_like(
          *X,
          c10::nullopt /* dtype */,
          c10::nullopt /* layout */,
          c10::nullopt /* device */,
          c10::nullopt /* pin_memory */,
          at::MemoryFormat::Contiguous);
    } else {
      at::native::resize_(
          p_node->Output(0).toTensor(), X->sizes(), c10::nullopt);
    }
    at::Tensor& output = p_node->Output(0).toTensor();
    at::Tensor mean = create_empty_from({M}, *X);
    at::Tensor rstd = create_empty_from({M}, *X);

    at::native::layer_norm_cpu_out(
        output, mean, rstd, input, normalized_shape, *gamma, *beta, eps, M, N);
  };
});

REGISTER_OPERATOR_FUNCTOR(aten::norm, aten_norm, [](Node* n) -> SROperator {
  if (!n->matches(torch::schema(
          "aten::norm.ScalarOpt_dtype(Tensor self, Scalar? p, *, ScalarType dtype) -> Tensor")) &&
      !n->matches(torch::schema(
          "aten::norm.ScalarOpt_dim_dtype(Tensor self, Scalar? p, int[1] dim, bool keepdim, *, ScalarType dtype) -> Tensor")) &&
      !n->matches(torch::schema(
          "aten::norm.ScalarOpt_dim(Tensor self, Scalar? p, int[1] dim, bool keepdim=False) -> Tensor"))) {
    LogAndDumpSchema(n);
    return nullptr;
  }

  return [](ProcessedNode* p_node) {
    const auto& in0_t = p_node->Input(0).toTensor();

    if (p_node->Output(0).isNone()) {
      p_node->Output(0) = create_empty_from(in0_t);
    }
    auto& out_t = p_node->Output(0).toTensor();
    fastResizeToZero(out_t);

    const size_t num_inp = p_node->inputs().size();
    const auto in1_s = p_node->Input(1).toOptional<at::Scalar>();
    if (num_inp == 3) {
      at::native::norm_out(
          in0_t,
          in1_s,
          c10::IntArrayRef{},
          false,
          p_node->Input(2).toScalarType(),
          out_t);
      return;
    }

    if (num_inp > 4) {
      at::native::norm_out(
          in0_t,
          in1_s,
          p_node->Input(2).toIntVector(), // dim
          p_node->Input(3).toBool(), // keepdim
          p_node->Input(4).toScalarType(), // dtype
          out_t);
      return;
    }
    at::native::norm_out(
        in0_t,
        in1_s,
        p_node->Input(2).toIntVector(), // dim
        p_node->Input(3).toBool(), // keepdim
        out_t);
  };
});

REGISTER_OPERATOR_FUNCTOR(aten::matmul, aten_matmul, [](Node* n) -> SROperator {
  if (!n->matches(
          torch::schema("aten::matmul(Tensor self, Tensor other) -> Tensor"))) {
    LogAndDumpSchema(n);
    return nullptr;
  }
  return [](ProcessedNode* p_node) {
    const auto& in0_t = p_node->Input(0).toTensor();
    const auto& in1_t = p_node->Input(1).toTensor();

    if (p_node->Output(0).isNone()) {
      p_node->Output(0) = create_empty_from(in0_t);
    }
    auto& out_t = p_node->Output(0).toTensor();
    fastResizeToZero(out_t);
    at::native::matmul_out(in0_t, in1_t, out_t);
  };
});

REGISTER_OPERATOR_FUNCTOR(quantized::linear, quantized_linear, [](Node* n) -> SROperator {
  if (!n->matches(torch::schema(
          "quantized::linear(Tensor X, __torch__.torch.classes.quantized.LinearPackedParamsBase W_prepack, float Y_scale_i, int Y_zero_point_i) -> Tensor Y"))) {
    LogAndDumpSchema(n);
    return nullptr;
  }
  const auto w = toIValue(n->inputs()[1]);
  c10::intrusive_ptr<LinearPackedParamsBase> packed_weight;
  if (w) {
    packed_weight = w->toCustomClass<LinearPackedParamsBase>();
  }
  return [packed_weight](ProcessedNode* p_node) {
    const auto& input = p_node->Input(0).toTensor();
    const auto output_scale = p_node->Input(2).toDouble();
    const auto output_zero_point = p_node->Input(3).toInt();

    if (p_node->Output(0).isNone()) {
      p_node->Output(0) = at::native::empty_affine_quantized(
          {0},
          c10::kQUInt8,
          c10::nullopt,
          c10::kCPU,
          false,
          output_scale,
          output_zero_point,
          c10::nullopt);
    }
    auto& out_t = p_node->Output(0).toTensor();
    fastResizeToZero(out_t);

    if (packed_weight) {
      packed_weight->apply_out(input, output_scale, output_zero_point, out_t);
    } else {
      // Weights could be quantized on the fly
      auto packed_weight_tmp =
          p_node->Input(1).toCustomClass<LinearPackedParamsBase>();
      packed_weight_tmp->apply_out(
          input, output_scale, output_zero_point, out_t);
    }
  };
});

REGISTER_OPERATOR_FUNCTOR(aten::full_like, aten_full_like, [](Node* n) -> SROperator {
  if (!n->matches(torch::schema(
          "aten::full_like(Tensor self, Scalar fill_value, *, ScalarType? dtype=None, Layout? layout=None, Device? device=None, bool? pin_memory=None, MemoryFormat? memory_format=None) -> Tensor"))) {
    LogAndDumpSchema(n);
    return nullptr;
  }
  return [](ProcessedNode* p_node) {
    const auto in1_s = p_node->Input(1).toScalar();
    const auto& in0_t = p_node->Input(0).toTensor();
    if (p_node->Output(0).isNone()) {
      const auto dtype = p_node->Input(2).toOptional<c10::ScalarType>();
      const auto layout = p_node->Input(3).toOptional<c10::Layout>();
      const auto device = p_node->Input(4).toOptional<c10::Device>();
      const auto pin_memory = p_node->Input(5).toOptional<bool>();
      const auto memory_format =
          p_node->Input(6).toOptional<c10::MemoryFormat>();

      p_node->Output(0) = at::native::empty_like(
          in0_t, dtype, layout, device, pin_memory, memory_format);
    }
    auto& out_t = p_node->Output(0).toTensor();
    at::native::resize_(out_t, in0_t.sizes(), c10::nullopt);
    at::native::fill_out(out_t, in1_s);
  };
});

REGISTER_OPERATOR_FUNCTOR(aten::linear, aten_linear, [](Node* n) -> SROperator {
  if (!n->matches(torch::schema(
          "aten::linear(Tensor input, Tensor weight, Tensor? bias=None) -> Tensor"))) {
    LogAndDumpSchema(n);
    return nullptr;
  }

  return [](ProcessedNode* p_node) {
    const auto& in0_t = p_node->Input(0).toTensor();
    const auto& in1_t = p_node->Input(1).toTensor();
    auto in2_t = p_node->Input(2).toOptional<at::Tensor>();

    if (p_node->Output(0).isNone()) {
      p_node->Output(0) = create_empty_from(in0_t);
    }
    auto& out_t = p_node->Output(0).toTensor();
    fastResizeToZero(out_t);
    at::native::linear_out(out_t, in0_t, in1_t, in2_t);
  };
});

namespace {

void check_cat_no_zero_dim(const std::vector<at::Tensor>& tensors) {
  for (const auto i : c10::irange(tensors.size())) {
    auto& t = tensors[i];
    TORCH_CHECK(
        t.dim() > 0,
        "zero-dimensional tensor (at position ",
        i,
        ") cannot be concatenated");
  }
}

} // namespace

<<<<<<< HEAD
// NOLINTNEXTLINE(cppcoreguidelines-avoid-non-const-global-variables)
REGISTER_OPERATOR_FUNCTOR(
    prim::VarConcat,
    prim_VarConcat,
    [](Node* n) -> SROperator {
      return [](ProcessedNode* p_node) {
        const size_t num_inputs = p_node->inputs().size();
        std::vector<at::Tensor> inputs(num_inputs - 1);
        for (const auto i : c10::irange(num_inputs - 1)) {
          inputs[i] = p_node->Input(i).toTensor();
        }
        auto dim = p_node->Input(num_inputs - 1).toInt();
        if (p_node->Output(0).isNone()) {
          p_node->Output(0) = at::cat(inputs, dim);
        } else {
          check_cat_no_zero_dim(inputs);
          dim = legacy_cat_wrap_dim(dim, inputs);
          auto& out_t = p_node->Output(0).toTensor();
          at::native::_cat_out_cpu(inputs, dim, out_t);
        }
      };
    });
=======
REGISTER_OPERATOR_FUNCTOR(prim::Concat, prim_Concat, [](Node* n) -> SROperator {
  return [](ProcessedNode* p_node) {
    const size_t num_inputs = p_node->inputs().size();
    std::vector<at::Tensor> inputs(num_inputs - 1);
    for (const auto i : c10::irange(num_inputs - 1)) {
      inputs[i] = p_node->Input(i).toTensor();
    }
    auto dim = p_node->Input(num_inputs - 1).toInt();
    if (p_node->Output(0).isNone()) {
      p_node->Output(0) = at::cat(inputs, dim);
    } else {
      check_cat_no_zero_dim(inputs);
      dim = legacy_cat_wrap_dim(dim, inputs);
      auto& out_t = p_node->Output(0).toTensor();
      at::native::_cat_out_cpu(inputs, dim, out_t);
    }
  };
});
>>>>>>> bb206644

} // namespace jit
} // namespace torch<|MERGE_RESOLUTION|>--- conflicted
+++ resolved
@@ -1544,7 +1544,6 @@
 
 } // namespace
 
-<<<<<<< HEAD
 // NOLINTNEXTLINE(cppcoreguidelines-avoid-non-const-global-variables)
 REGISTER_OPERATOR_FUNCTOR(
     prim::VarConcat,
@@ -1567,26 +1566,6 @@
         }
       };
     });
-=======
-REGISTER_OPERATOR_FUNCTOR(prim::Concat, prim_Concat, [](Node* n) -> SROperator {
-  return [](ProcessedNode* p_node) {
-    const size_t num_inputs = p_node->inputs().size();
-    std::vector<at::Tensor> inputs(num_inputs - 1);
-    for (const auto i : c10::irange(num_inputs - 1)) {
-      inputs[i] = p_node->Input(i).toTensor();
-    }
-    auto dim = p_node->Input(num_inputs - 1).toInt();
-    if (p_node->Output(0).isNone()) {
-      p_node->Output(0) = at::cat(inputs, dim);
-    } else {
-      check_cat_no_zero_dim(inputs);
-      dim = legacy_cat_wrap_dim(dim, inputs);
-      auto& out_t = p_node->Output(0).toTensor();
-      at::native::_cat_out_cpu(inputs, dim, out_t);
-    }
-  };
-});
->>>>>>> bb206644
 
 } // namespace jit
 } // namespace torch