import builtins
import importlib
import inspect
import io
import linecache
import os.path
import types
from pathlib import Path
from typing import Any, BinaryIO, Callable, Dict, List, Optional, Union
from weakref import WeakValueDictionary

import torch
from torch.serialization import _get_restore_location, _maybe_decode_ascii

<<<<<<< HEAD
from ._file_structure_representation import Folder, _create_folder_from_file_list
=======
from .file_structure_representation import Directory, _create_directory_from_file_list
>>>>>>> 9f77456f
from .glob_group import GlobPattern
from ._importlib import (
    _calc___package__,
    _normalize_line_endings,
    _normalize_path,
    _resolve_name,
    _sanity_check,
)
from ._mangling import PackageMangler, demangle
from ._mock_zipreader import MockZipReader
from ._package_unpickler import PackageUnpickler
from .importer import Importer


class PackageImporter(Importer):
    """Importers allow you to load code written to packages by PackageExporter.
    Code is loaded in a hermetic way, using files from the package
    rather than the normal python import system. This allows
    for the packaging of PyTorch model code and data so that it can be run
    on a server or used in the future for transfer learning.

    The importer for packages ensures that code in the module can only be loaded from
    within the package, except for modules explicitly listed as external during export.
    The file `extern_modules` in the zip archive lists all the modules that a package externally depends on.
    This prevents "implicit" dependencies where the package runs locally because it is importing
    a locally-installed package, but then fails when the package is copied to another machine.
    """

    """The dictionary of already loaded modules from this package, equivalent to `sys.modules` but
    local to this importer.
    """
    modules: Dict[str, types.ModuleType]

    def __init__(
        self,
        file_or_buffer: Union[str, torch._C.PyTorchFileReader, Path, BinaryIO],
        module_allowed: Callable[[str], bool] = lambda module_name: True,
    ):
        """Open `file_or_buffer` for importing. This checks that the imported package only requires modules
        allowed by `module_allowed`

        Args:
            file_or_buffer: a file-like object (has to implement :meth:`read`, :meth:`readline`, :meth:`tell`, and :meth:`seek`),
                or a string or os.PathLike object containing a file name.
            module_allowed (Callable[[str], bool], optional): A method to determine if a externally provided module
                should be allowed. Can be used to ensure packages loaded do not depend on modules that the server
                does not support. Defaults to allowing anything.

        Raises:
            ImportError: If the package will use a disallowed module.
        """
        self.zip_reader: Any
        if isinstance(file_or_buffer, torch._C.PyTorchFileReader):
            self.filename = "<pytorch_file_reader>"
            self.zip_reader = file_or_buffer
        elif isinstance(file_or_buffer, (Path, str)):
            self.filename = str(file_or_buffer)
            if not os.path.isdir(self.filename):
                self.zip_reader = torch._C.PyTorchFileReader(self.filename)
            else:
                self.zip_reader = MockZipReader(self.filename)
        else:
            self.filename = "<binary>"
            self.zip_reader = torch._C.PyTorchFileReader(file_or_buffer)

        self.root = _PackageNode(None)
        self.modules = {}
        self.extern_modules = self._read_extern()

        for extern_module in self.extern_modules:
            if not module_allowed(extern_module):
                raise ImportError(
                    f"package '{file_or_buffer}' needs the external module '{extern_module}' "
                    f"but that module has been disallowed"
                )
            self._add_extern(extern_module)

        for fname in self.zip_reader.get_all_records():
            self._add_file(fname)

        self.patched_builtins = builtins.__dict__.copy()
        self.patched_builtins["__import__"] = self.__import__
        # Allow packaged modules to reference their PackageImporter
        self.modules["torch_package_importer"] = self  # type: ignore[assignment]

        self._mangler = PackageMangler()

        # used for torch.serialization._load
        self.Unpickler = lambda *args, **kwargs: PackageUnpickler(self, *args, **kwargs)

    def import_module(self, name: str, package=None):
        """Load a module from the package if it hasn't already been loaded, and then return
        the module. Modules are loaded locally
        to the importer and will appear in `self.modules` rather than `sys.modules`

        Args:
            name (str): Fully qualified name of the module to load.
            package ([type], optional): Unused, but present to match the signature of importlib.import_module. Defaults to None.

        Returns:
            types.ModuleType: the (possibly already) loaded module.
        """
        return self._gcd_import(name)

    def load_binary(self, package: str, resource: str) -> bytes:
        """Load raw bytes.

        Args:
            package (str): The name of module package (e.g. "my_package.my_subpackage")
            resource (str): The unique name for the resource.

        Returns:
            bytes: The loaded data.
        """

        path = self._zipfile_path(package, resource)
        return self.zip_reader.get_record(path)

    def load_text(
        self,
        package: str,
        resource: str,
        encoding: str = "utf-8",
        errors: str = "strict",
    ) -> str:
        """Load a string.

        Args:
            package (str): The name of module package (e.g. "my_package.my_subpackage")
            resource (str): The unique name for the resource.
            encoding (str, optional): Passed to `decode`. Defaults to 'utf-8'.
            errors (str, optional): Passed to `decode`. Defaults to 'strict'.

        Returns:
            str: The loaded text.
        """
        data = self.load_binary(package, resource)
        return data.decode(encoding, errors)

    def load_pickle(self, package: str, resource: str, map_location=None) -> Any:
        """Unpickles the resource from the package, loading any modules that are needed to construct the objects
        using :meth:`import_module`

        Args:
            package (str): The name of module package (e.g. "my_package.my_subpackage")
            resource (str): The unique name for the resource.
            map_location: Passed to `torch.load` to determine how tensors are mapped to devices. Defaults to None.

        Returns:
            Any: the unpickled object.
        """
        pickle_file = self._zipfile_path(package, resource)
        restore_location = _get_restore_location(map_location)
        loaded_storages = {}

        def load_tensor(data_type, size, key, location, restore_location):
            name = f".data/{key}.storage"
            dtype = data_type(0).dtype

            storage = self.zip_reader.get_storage_from_record(
                name, size, dtype
            ).storage()
            loaded_storages[key] = restore_location(storage, location)

        def persistent_load(saved_id):
            assert isinstance(saved_id, tuple)
            typename = _maybe_decode_ascii(saved_id[0])
            data = saved_id[1:]

            if typename == "storage":
                data_type, key, location, size = data
                if key not in loaded_storages:
                    load_tensor(
                        data_type,
                        size,
                        key,
                        _maybe_decode_ascii(location),
                        restore_location,
                    )
                storage = loaded_storages[key]
                return storage
            elif typename == "reduce_package":
                func, args = data
                return func(self, *args)
            else:
                f"Unknown typename for persistent_load, expected 'storage' but got '{typename}'"

        # Load the data (which may in turn use `persistent_load` to load tensors)
        data_file = io.BytesIO(self.zip_reader.get_record(pickle_file))
        unpickler = self.Unpickler(data_file)
        unpickler.persistent_load = persistent_load
        result = unpickler.load()

        # TODO from zdevito:
        #   This stateful weird function will need to be removed in our efforts
        #   to unify the format. It has a race condition if multiple python
        #   threads try to read independent files
        torch._utils._validate_loaded_sparse_tensors()

        return result

    def id(self):
        """
        Returns internal identifier that torch.package uses to distinguish PackageImporter instances.
        Looks like::

            <torch_package_0>
        """
        return self._mangler.parent_name()

    def file_structure(
        self, *, include: "GlobPattern" = "**", exclude: "GlobPattern" = ()
    ) -> Directory:
        """Returns a file structure representation of package's zipfile.

        Args:
            include (Union[List[str], str]): An optional string e.g. "my_package.my_subpackage", or optional list of strings
                for the names of the files to be inluded in the zipfile representation. This can also be
                a glob-style pattern, as described in :meth:`PackageExporter.mock`

            exclude (Union[List[str], str]): An optional pattern that excludes files whose name match the pattern.

        Returns:
            :class:`Directory`
        """
        return _create_directory_from_file_list(
            self.filename, self.zip_reader.get_all_records(), include, exclude
        )

    def _read_extern(self):
        return (
            self.zip_reader.get_record(".data/extern_modules")
            .decode("utf-8")
            .splitlines(keepends=False)
        )

    def _make_module(
        self, name: str, filename: Optional[str], is_package: bool, parent: str
    ):
        mangled_filename = self._mangler.mangle(filename) if filename else None
        spec = importlib.machinery.ModuleSpec(name, self, is_package=is_package)  # type: ignore[arg-type]
        module = importlib.util.module_from_spec(spec)
        self.modules[name] = module
        module.__name__ = self._mangler.mangle(name)
        ns = module.__dict__
        ns["__spec__"] = spec
        ns["__loader__"] = self
        ns["__file__"] = mangled_filename
        ns["__cached__"] = None
        ns["__builtins__"] = self.patched_builtins
        ns["__torch_package__"] = True

        # Add this module to our private global registry. It should be unique due to mangling.
        assert module.__name__ not in _package_imported_modules
        _package_imported_modules[module.__name__] = module

        # pre-emptively install on the parent to prevent IMPORT_FROM from trying to
        # access sys.modules
        self._install_on_parent(parent, name, module)

        if filename is not None:
            assert mangled_filename is not None
            # pre-emptively install the source in `linecache` so that stack traces,
            # `inspect`, etc. work.
            assert filename not in linecache.cache  # type: ignore[attr-defined]
            linecache.lazycache(mangled_filename, ns)

            code = self._compile_source(filename, mangled_filename)
            exec(code, ns)

        return module

    def _load_module(self, name: str, parent: str):
        cur: _PathNode = self.root
        for atom in name.split("."):
            if not isinstance(cur, _PackageNode) or atom not in cur.children:
                raise ModuleNotFoundError(
                    f'No module named "{name}" in self-contained archive "{self.filename}"'
                    f" and the module is also not in the list of allowed external modules: {self.extern_modules}",
                    name=name,
                )
            cur = cur.children[atom]
            if isinstance(cur, _ExternNode):
                module = self.modules[name] = importlib.import_module(name)
                return module
        return self._make_module(name, cur.source_file, isinstance(cur, _PackageNode), parent)  # type: ignore[attr-defined]

    def _compile_source(self, fullpath: str, mangled_filename: str):
        source = self.zip_reader.get_record(fullpath)
        source = _normalize_line_endings(source)
        return compile(source, mangled_filename, "exec", dont_inherit=True)

    # note: named `get_source` so that linecache can find the source
    # when this is the __loader__ of a module.
    def get_source(self, module_name) -> str:
        # linecache calls `get_source` with the `module.__name__` as the argument, so we must demangle it here.
        module = self.import_module(demangle(module_name))
        return self.zip_reader.get_record(demangle(module.__file__)).decode("utf-8")

    # note: named `get_resource_reader` so that importlib.resources can find it.
    # This is otherwise considered an internal method.
    def get_resource_reader(self, fullname):
        try:
            package = self._get_package(fullname)
        except ImportError:
            return None
        if package.__loader__ is not self:
            return None
        return _PackageResourceReader(self, fullname)

    def _install_on_parent(self, parent: str, name: str, module: types.ModuleType):
        if not parent:
            return
        # Set the module as an attribute on its parent.
        parent_module = self.modules[parent]
        if parent_module.__loader__ is self:  # type: ignore[union-attr]
            setattr(parent_module, name.rpartition(".")[2], module)

    # note: copied from cpython's import code, with call to create module replaced with _make_module
    def _do_find_and_load(self, name):
        path = None
        parent = name.rpartition(".")[0]
        if parent:
            if parent not in self.modules:
                self._gcd_import(parent)
            # Crazy side-effects!
            if name in self.modules:
                return self.modules[name]
            parent_module = self.modules[parent]
            try:
<<<<<<< HEAD
                path = parent_module.__path__  # type: ignore[union-attr]
=======
                path = parent_module.__path__  # type: ignore[attr-defined]
>>>>>>> 9f77456f
            except AttributeError:
                msg = (_ERR_MSG + "; {!r} is not a package").format(name, parent)
                raise ModuleNotFoundError(msg, name=name) from None

        module = self._load_module(name, parent)

        self._install_on_parent(parent, name, module)

        return module

    # note: copied from cpython's import code
    def _find_and_load(self, name):
        module = self.modules.get(name, _NEEDS_LOADING)
        if module is _NEEDS_LOADING:
            return self._do_find_and_load(name)

        if module is None:
            message = "import of {} halted; " "None in sys.modules".format(name)
            raise ModuleNotFoundError(message, name=name)

        return module

    def _gcd_import(self, name, package=None, level=0):
        """Import and return the module based on its name, the package the call is
        being made from, and the level adjustment.

        This function represents the greatest common denominator of functionality
        between import_module and __import__. This includes setting __package__ if
        the loader did not.

        """
        _sanity_check(name, package, level)
        if level > 0:
            name = _resolve_name(name, package, level)

        return self._find_and_load(name)

    # note: copied from cpython's import code
    def _handle_fromlist(self, module, fromlist, *, recursive=False):
        """Figure out what __import__ should return.

        The import_ parameter is a callable which takes the name of module to
        import. It is required to decouple the function from assuming importlib's
        import implementation is desired.

        """
        module_name = demangle(module.__name__)
        # The hell that is fromlist ...
        # If a package was imported, try to import stuff from fromlist.
        if hasattr(module, "__path__"):
            for x in fromlist:
                if not isinstance(x, str):
                    if recursive:
                        where = module_name + ".__all__"
                    else:
                        where = "``from list''"
                    raise TypeError(
                        f"Item in {where} must be str, " f"not {type(x).__name__}"
                    )
                elif x == "*":
                    if not recursive and hasattr(module, "__all__"):
                        self._handle_fromlist(module, module.__all__, recursive=True)
                elif not hasattr(module, x):
                    from_name = "{}.{}".format(module_name, x)
                    try:
                        self._gcd_import(from_name)
                    except ModuleNotFoundError as exc:
                        # Backwards-compatibility dictates we ignore failed
                        # imports triggered by fromlist for modules that don't
                        # exist.
                        if (
                            exc.name == from_name
                            and self.modules.get(from_name, _NEEDS_LOADING) is not None
                        ):
                            continue
                        raise
        return module

    def __import__(self, name, globals=None, locals=None, fromlist=(), level=0):
        if level == 0:
            module = self._gcd_import(name)
        else:
            globals_ = globals if globals is not None else {}
            package = _calc___package__(globals_)
            module = self._gcd_import(name, package, level)
        if not fromlist:
            # Return up to the first dot in 'name'. This is complicated by the fact
            # that 'name' may be relative.
            if level == 0:
                return self._gcd_import(name.partition(".")[0])
            elif not name:
                return module
            else:
                # Figure out where to slice the module's name up to the first dot
                # in 'name'.
                cut_off = len(name) - len(name.partition(".")[0])
                # Slice end needs to be positive to alleviate need to special-case
                # when ``'.' not in name``.
                module_name = demangle(module.__name__)
                return self.modules[module_name[: len(module_name) - cut_off]]
        else:
            return self._handle_fromlist(module, fromlist)

    def _get_package(self, package):
        """Take a package name or module object and return the module.

        If a name, the module is imported.  If the passed or imported module
        object is not a package, raise an exception.
        """
        if hasattr(package, "__spec__"):
            if package.__spec__.submodule_search_locations is None:
                raise TypeError("{!r} is not a package".format(package.__spec__.name))
            else:
                return package
        else:
            module = self.import_module(package)
            if module.__spec__.submodule_search_locations is None:
                raise TypeError("{!r} is not a package".format(package))
            else:
                return module

    def _zipfile_path(self, package, resource=None):
        package = self._get_package(package)
        assert package.__loader__ is self
        name = demangle(package.__name__)
        if resource is not None:
            resource = _normalize_path(resource)
            return f"{name.replace('.', '/')}/{resource}"
        else:
            return f"{name.replace('.', '/')}"

    def _get_or_create_package(
        self, atoms: List[str]
    ) -> "Union[_PackageNode, _ExternNode]":
        cur = self.root
        for i, atom in enumerate(atoms):
            node = cur.children.get(atom, None)
            if node is None:
                node = cur.children[atom] = _PackageNode(None)
            if isinstance(node, _ExternNode):
                return node
            if isinstance(node, _ModuleNode):
                name = ".".join(atoms[:i])
                raise ImportError(
                    f"inconsistent module structure. module {name} is not a package, but has submodules"
                )
            assert isinstance(node, _PackageNode)
            cur = node
        return cur

    def _add_file(self, filename: str):
        *prefix, last = filename.split("/")
        package = self._get_or_create_package(prefix)
        if isinstance(package, _ExternNode):
            raise ImportError(
                f"inconsistent module structure. package contains a module file {filename}"
                f" that is a subpackage of a module marked external."
            )
        if last == "__init__.py":
            package.source_file = filename
        elif last.endswith(".py"):
            package_name = last[: -len(".py")]
            package.children[package_name] = _ModuleNode(filename)

    def _add_extern(self, extern_name: str):
        *prefix, last = extern_name.split(".")
        package = self._get_or_create_package(prefix)
        if isinstance(package, _ExternNode):
            return  # the shorter extern covers this extern case
        package.children[last] = _ExternNode()


_NEEDS_LOADING = object()
_ERR_MSG_PREFIX = "No module named "
_ERR_MSG = _ERR_MSG_PREFIX + "{!r}"


class _PathNode:
    pass


class _PackageNode(_PathNode):
    def __init__(self, source_file: Optional[str]):
        self.source_file = source_file
        self.children: Dict[str, _PathNode] = {}


class _ModuleNode(_PathNode):
    __slots__ = ["source_file"]

    def __init__(self, source_file: str):
        self.source_file = source_file


class _ExternNode(_PathNode):
    pass


# A private global registry of all modules that have been package-imported.
_package_imported_modules: WeakValueDictionary = WeakValueDictionary()

# `inspect` by default only looks in `sys.modules` to find source files for classes.
# Patch it to check our private registry of package-imported modules as well.
_orig_getfile = inspect.getfile


def patched_getfile(object):
    if inspect.isclass(object):
        if object.__module__ in _package_imported_modules:
            return _package_imported_modules[object.__module__].__file__
    return _orig_getfile(object)


inspect.getfile = patched_getfile


class _PackageResourceReader:
    """Private class used to support PackageImporter.get_resource_reader().

    Confirms to the importlib.abc.ResourceReader interface. Allowed to access
    the innards of PackageImporter.
    """

    def __init__(self, importer, fullname):
        self.importer = importer
        self.fullname = fullname

    def open_resource(self, resource):
        from io import BytesIO

        return BytesIO(self.importer.load_binary(self.fullname, resource))

    def resource_path(self, resource):
        # The contract for resource_path is that it either returns a concrete
        # file system path or raises FileNotFoundError.
        raise FileNotFoundError

    def is_resource(self, name):
        path = self.importer._zipfile_path(self.fullname, name)
        return self.importer.zip_reader.has_record(path)

    def contents(self):
        from pathlib import Path

        filename = self.fullname.replace(".", "/")

        fullname_path = Path(self.importer._zipfile_path(self.fullname))
        files = self.importer.zip_reader.get_all_records()
        subdirs_seen = set()
        for filename in files:
            try:
                relative = Path(filename).relative_to(fullname_path)
            except ValueError:
                continue
            # If the path of the file (which is relative to the top of the zip
            # namespace), relative to the package given when the resource
            # reader was created, has a parent, then it's a name in a
            # subdirectory and thus we skip it.
            parent_name = relative.parent.name
            if len(parent_name) == 0:
                yield relative.name
            elif parent_name not in subdirs_seen:
                subdirs_seen.add(parent_name)
                yield parent_name<|MERGE_RESOLUTION|>--- conflicted
+++ resolved
@@ -12,11 +12,7 @@
 import torch
 from torch.serialization import _get_restore_location, _maybe_decode_ascii
 
-<<<<<<< HEAD
-from ._file_structure_representation import Folder, _create_folder_from_file_list
-=======
 from .file_structure_representation import Directory, _create_directory_from_file_list
->>>>>>> 9f77456f
 from .glob_group import GlobPattern
 from ._importlib import (
     _calc___package__,
@@ -347,11 +343,7 @@
                 return self.modules[name]
             parent_module = self.modules[parent]
             try:
-<<<<<<< HEAD
-                path = parent_module.__path__  # type: ignore[union-attr]
-=======
                 path = parent_module.__path__  # type: ignore[attr-defined]
->>>>>>> 9f77456f
             except AttributeError:
                 msg = (_ERR_MSG + "; {!r} is not a package").format(name, parent)
                 raise ModuleNotFoundError(msg, name=name) from None
