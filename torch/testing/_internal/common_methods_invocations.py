--- conflicted
+++ resolved
@@ -7441,17 +7441,8 @@
            aliases=('moveaxis',),
            dtypes=all_types_and_complex_and(torch.bool, torch.float16, torch.bfloat16),
            supports_out=False,
-<<<<<<< HEAD
-           supports_forward_ad=True,
-           sample_inputs_func=sample_movedim_moveaxis,
-           skips=(
-               # Expected a value of type 'int' for argument 'source'
-               #   but instead found type 'list'.
-               SkipInfo('TestJit', 'test_jit_alias_remapping'),
-           )),
-=======
+           supports_forward_ad=True,
            sample_inputs_func=sample_movedim_moveaxis),
->>>>>>> 18691c5c
     OpInfo('renorm',
            dtypes=floating_and_complex_types_and(torch.float16, torch.bfloat16),
            sample_inputs_func=sample_inputs_renorm),
