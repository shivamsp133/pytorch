--- conflicted
+++ resolved
@@ -65,13 +65,8 @@
 
     const std::string& str_schema = values.back().toStringRef();
     // extract symbol from the schema
-<<<<<<< HEAD
-    auto str_symbol = str_schema.substr(0, std::min(str_schema.find('('), str_schema.find('.')));
-    auto symbol = at::Symbol::fromQualString(str_symbol);
-=======
     auto schema = torch::jit::parseSchema(str_schema);
     auto symbol = at::Symbol::fromQualString(schema.name());
->>>>>>> 199398bb
     auto op = matchOperator(symbol, str_schema);
     // remove str_schema from values
     values.pop_back();
