--- conflicted
+++ resolved
@@ -437,10 +437,11 @@
         return fut.then(fut_then)
 
 
-<<<<<<< HEAD
 # TSAN is not fork-safe since we're forking in a multi-threaded environment
 if not TEST_WITH_TSAN:
-    class DistributedDataParallelTest(AbstractDistributedDataParallelTest, MultiProcessTestCase):
+    class DistributedDataParallelTest(
+        AbstractDistributedDataParallelTest, MultiProcessTestCase
+    ):
 
         def setUp(self):
             super(DistributedDataParallelTest, self).setUp()
@@ -451,40 +452,14 @@
 
         def test_invalid_powerSGD_state(self):
             for start_powerSGD_iter, use_error_feedback, warm_start in product(
-                    [0, 1], [True, False], [True, False]
-=======
-@unittest.skipIf(
-    TEST_WITH_TSAN,
-    "TSAN is not fork-safe since we're forking in a multi-threaded environment",
-)
-class DistributedDataParallelTest(
-    AbstractDistributedDataParallelTest, MultiProcessTestCase
-):
-    def setUp(self):
-        super(DistributedDataParallelTest, self).setUp()
-        if sys.platform == "win32":
-            self._spawn_processes()
-        else:
-            self._fork_processes()
-
-    def test_invalid_powerSGD_state(self):
-        for start_powerSGD_iter, use_error_feedback, warm_start in product(
-            [0, 1], [True, False], [True, False]
-        ):
-            if not use_error_feedback and not warm_start:
-                continue
-            with self.assertRaisesRegex(
-                ValueError,
-                "Expect `start_powerSGD_iter` > 1 if `use_error_feedback` or `warm_start` is enabled, "
-                "because PowerSGD can only be applied after the first two iterations in DDP.",
->>>>>>> d6824bf9
+                [0, 1], [True, False], [True, False]
             ):
                 if not use_error_feedback and not warm_start:
                     continue
                 with self.assertRaisesRegex(
-                        ValueError,
-                        "Expect `start_powerSGD_iter` > 1 if `use_error_feedback` or `warm_start` is enabled, "
-                        "because PowerSGD can only be applied after the first two iterations in DDP.",
+                    ValueError,
+                    "Expect `start_powerSGD_iter` > 1 if `use_error_feedback` or `warm_start` is enabled, "
+                    "because PowerSGD can only be applied after the first two iterations in DDP.",
                 ):
                     state = powerSGD.PowerSGDState(
                         process_group=None,
@@ -669,31 +644,9 @@
             self.assertEqual(len(set(obj_list)), 1)
 
 
-<<<<<<< HEAD
 # TSAN is not fork-safe since we're forking in a multi-threaded environment
 if not TEST_WITH_TSAN:
     class CommTest(AbstractCommTest, MultiProcessTestCase):
-=======
-@unittest.skipIf(
-    TEST_WITH_TSAN,
-    "TSAN is not fork-safe since we're forking in a multi-threaded environment",
-)
-class CommTest(AbstractCommTest, MultiProcessTestCase):
-    def setUp(self):
-        super(CommTest, self).setUp()
-        if sys.platform == "win32":
-            self._spawn_processes()
-        else:
-            self._fork_processes()
-
-    def tearDown(self):
-        super(CommTest, self).tearDown()
-        try:
-            os.remove(self.file_name)
-        except OSError:
-            pass
->>>>>>> d6824bf9
-
         def setUp(self):
             super(CommTest, self).setUp()
             if sys.platform == "win32":
