--- conflicted
+++ resolved
@@ -24,11 +24,8 @@
     QuantizeHandler,
     CatQuantizeHandler,
     CopyNodeQuantizeHandler,
-<<<<<<< HEAD
     BinaryOpQuantizeHandler,
-=======
     TensorShapeOpQuantizeHandler,
->>>>>>> 3532fe3b
     CustomModuleQuantizeHandler,
     StandaloneModuleQuantizeHandler,
 )
