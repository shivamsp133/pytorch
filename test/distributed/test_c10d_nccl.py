import copy
import math
import os
import random
import signal
import sys
import tempfile
import threading
import time
from contextlib import contextmanager
from datetime import timedelta
from itertools import product
from unittest import mock

import torch
import torch.distributed as c10d

if not c10d.is_available():
    print("c10d not available, skipping tests", file=sys.stderr)
    sys.exit(0)

import test_c10d_common
import torch.distributed as dist
import torch.distributed.algorithms.ddp_comm_hooks.default_hooks as default
import torch.distributed.algorithms.ddp_comm_hooks.powerSGD_hook as powerSGD
import torch.nn.functional as F
import torch.testing._internal.common_utils as common
from test_c10d_common import gpus_for_rank, DoubleGpuNet, ConvNet, ModuleForDdpCommHook
from torch import nn
from torch.nn.parallel import DistributedDataParallel
from torch.testing._internal.common_distributed import (
    MultiProcessTestCase,
    requires_nccl,
    requires_nccl_version,
    skip_if_lt_x_gpu,
    get_timeout,
    skip_if_rocm,
    with_dist_debug_levels,
    with_nccl_blocking_wait,
)
from torch.testing._internal.common_utils import (
    TestCase,
    run_tests,
    retry_on_connect_failures,
    TEST_WITH_TSAN,
    sandcastle_skip,
    sandcastle_skip_if,
)
from torch.utils.checkpoint import checkpoint

if TEST_WITH_TSAN:
    print("Skip as TSAN is not fork-safe since we're forking in a multi-threaded environment", file=sys.stderr)
    sys.exit(0)

class RendezvousEnvTest(TestCase):
    @retry_on_connect_failures
    @requires_nccl()
    @sandcastle_skip_if(torch.cuda.device_count() == 0, "No GPUs available, skipping test")
    def test_common_errors(self):
        vars = {
            "WORLD_SIZE": "1",
            "RANK": "0",
            "MASTER_ADDR": "127.0.0.1",
            "MASTER_PORT": str(common.find_free_port()),
        }

        class Env(object):
            def __init__(self, vars):
                self.env_patcher = mock.patch.dict(os.environ, vars, clear=True)

            def __enter__(self):
                self.env_patcher.start()

            def __exit__(self, type, value, traceback):
                self.env_patcher.stop()

        def without(d, key):
            d = d.copy()
            d.pop(key)
            return d

        def withouts(d, keys):
            d = d.copy()
            for key in keys:
                d.pop(key)
            return d

        with Env(without(vars, "WORLD_SIZE")):
            self.assertEqual(None, os.environ.get("WORLD_SIZE"))
            with self.assertRaisesRegex(ValueError, "WORLD_SIZE expected"):
                gen = c10d.rendezvous("env://")
                next(gen)
            c10d.init_process_group(backend="nccl", world_size=1)
            self.assertEqual(c10d.get_rank(), 0)
            self.assertEqual(c10d.get_world_size(), 1)
            c10d.destroy_process_group()

        with Env(without(vars, "RANK")):
            self.assertEqual(None, os.environ.get("RANK"))
            with self.assertRaisesRegex(ValueError, "RANK expected"):
                gen = c10d.rendezvous("env://")
                next(gen)
            c10d.init_process_group(backend="nccl", rank=0)
            self.assertEqual(c10d.get_rank(), 0)
            self.assertEqual(c10d.get_world_size(), 1)
            c10d.destroy_process_group()

        with Env(withouts(vars, ["RANK", "WORLD_SIZE"])):
            self.assertEqual(None, os.environ.get("RANK"))
            self.assertEqual(None, os.environ.get("WORLD_SIZE"))
            c10d.init_process_group(backend="nccl", rank=0, world_size=1)
            self.assertEqual(c10d.get_rank(), 0)
            self.assertEqual(c10d.get_world_size(), 1)
            c10d.destroy_process_group()

        with Env(vars):
            c10d.init_process_group(backend="nccl")
            self.assertEqual(c10d.get_rank(), 0)
            self.assertEqual(c10d.get_world_size(), 1)
            c10d.destroy_process_group()

        with Env(without(vars, "MASTER_ADDR")):
            self.assertEqual(None, os.environ.get("MASTER_ADDR"))
            with self.assertRaisesRegex(ValueError, "MASTER_ADDR expected"):
                gen = c10d.rendezvous("env://")
                next(gen)

        with Env(without(vars, "MASTER_PORT")):
            self.assertEqual(None, os.environ.get("MASTER_PORT"))
            with self.assertRaisesRegex(ValueError, "MASTER_PORT expected"):
                gen = c10d.rendezvous("env://")
                next(gen)

        with Env(without(vars, "WORLD_SIZE")):
            self.assertEqual(None, os.environ.get("WORLD_SIZE"))
            gen = c10d.rendezvous("env://?world_size={}".format(1))
            _, _, size = next(gen)
            self.assertEqual(size, 1)

        with Env(without(vars, "RANK")):
            self.assertEqual(None, os.environ.get("RANK"))
            gen = c10d.rendezvous("env://?rank={}".format(0))
            _, rank, _ = next(gen)
            self.assertEqual(rank, 0)

        with Env(withouts(vars, ["RANK", "WORLD_SIZE"])):
            self.assertEqual(None, os.environ.get("RANK"))
            self.assertEqual(None, os.environ.get("WORLD_SIZE"))
            gen = c10d.rendezvous("env://?rank={}&world_size={}".format(0, 1))
            _, rank, size = next(gen)
            self.assertEqual(rank, 0)
            self.assertEqual(size, 1)


class TimeoutTest(test_c10d_common.AbstractTimeoutTest, TestCase):
    @requires_nccl()
    @retry_on_connect_failures
    @sandcastle_skip_if(torch.cuda.device_count() == 0, "No GPUs available, skipping test")
    def test_default_store_timeout_nccl(self):
        self._test_default_store_timeout("nccl")


class ProcessGroupNCCLNoGPUTest(TestCase):
    MAIN_PROCESS_RANK = 0

    def setUp(self):
        self.rank = self.MAIN_PROCESS_RANK
        self.world_size = 1
        self.file = tempfile.NamedTemporaryFile(delete=False)

    def tearDown(self):
        pass

    @requires_nccl()
    @sandcastle_skip_if(torch.cuda.device_count() > 0, "GPUs are available, skipping test")
    def test_init_no_gpus(self):
        store = c10d.FileStore(self.file.name, self.world_size)
        with self.assertRaisesRegex(
            RuntimeError, "ProcessGroupNCCL is only supported with GPUs, no GPUs found!"
        ):
            c10d.ProcessGroupNCCL(store, self.rank, self.world_size)


class ProcessGroupNCCLTest(TestCase):
    MAIN_PROCESS_RANK = 0

    def setUp(self):
        self.rank = self.MAIN_PROCESS_RANK
        self.world_size = 1
        self.file = tempfile.NamedTemporaryFile(delete=False)

        # NCCL_BLOCKING_WAIT overrides NCCL_ASYNC_ERROR_HANDLING hence tests
        # that use NCCL_BLOCKING_WAIT will test it as expected.
        os.environ["NCCL_ASYNC_ERROR_HANDLING"] = "1"
        self.num_gpus = torch.cuda.device_count()

    def tearDown(self):
        pass

    @requires_nccl()
    @sandcastle_skip_if(torch.cuda.device_count() < 2, "NCCL test requires 2+ GPUs")
    def test_empty_tensors(self):
        store = c10d.FileStore(self.file.name, self.world_size)
        pg = c10d.ProcessGroupNCCL(store, self.rank, self.world_size)

        xs = [torch.cuda.FloatTensor([])]
        pg.broadcast(xs).wait()
        self.assertEqual(0, xs[0].numel())

        pg.allreduce(xs).wait()
        self.assertEqual(0, xs[0].numel())

        pg.reduce(xs).wait()
        self.assertEqual(0, xs[0].numel())

        ys = [[torch.cuda.FloatTensor([]) for _ in range(self.world_size)]]
        pg.allgather(ys, xs).wait()
        for y in ys[0]:
            self.assertEqual(0, y.numel())

        ys = [torch.cuda.FloatTensor([])]
        xs = [[torch.cuda.FloatTensor([]) for _ in range(self.world_size)]]
        pg.reduce_scatter(ys, xs).wait()
        self.assertEqual(0, ys[0].numel())

    @requires_nccl()
    @sandcastle_skip_if(torch.cuda.device_count() < 2, "NCCL test requires 2+ GPUs")
    def test_broadcast_ops(self):
        store = c10d.FileStore(self.file.name, self.world_size)
        pg = c10d.ProcessGroupNCCL(store, self.rank, self.world_size)

        def broadcast(xs, rootRank, rootTensor):
            opts = c10d.BroadcastOptions()
            opts.rootRank = rootRank
            opts.rootTensor = rootTensor
            work = pg.broadcast(xs, opts)
            work.wait()

        # for every root tensor
        for rt in range(self.num_gpus):
            tensors = []
            for i in range(self.num_gpus):
                tensors.append(torch.tensor([i]).cuda(i))

            broadcast(tensors, self.rank, rt)

            for i in range(self.num_gpus):
                self.assertEqual(tensors[i], tensors[rt])

    @requires_nccl()
    @sandcastle_skip_if(torch.cuda.device_count() < 2, "NCCL test requires 2+ GPUs")
    def test_allreduce_ops(self):
        store = c10d.FileStore(self.file.name, self.world_size)
        pg = c10d.ProcessGroupNCCL(store, self.rank, self.world_size)

        def allreduce(tensors, op):
            opts = c10d.AllreduceOptions()
            opts.reduceOp = op
            work = pg.allreduce(tensors, opts)
            work.wait()

        # Sum
        tensors = []
        for i in range(self.num_gpus):
            tensors.append(torch.tensor([i + 1]).cuda(i))

        allreduce(tensors, c10d.ReduceOp.SUM)

        for i in range(self.num_gpus):
            # TODO(#38095): Replace assertEqualIgnoreType. See issue #38095
            self.assertEqualIgnoreType(
                torch.tensor([float(self.num_gpus * (self.num_gpus + 1) / 2)]),
                tensors[i],
            )

        # Product
        tensors = []
        for i in range(self.num_gpus):
            tensors.append(torch.tensor([i + 1]).cuda(i))

        allreduce(tensors, c10d.ReduceOp.PRODUCT)

        for i in range(self.num_gpus):
            # TODO(#38095): Replace assertEqualIgnoreType. See issue #38095
            self.assertEqualIgnoreType(
                torch.tensor([float(math.factorial(self.num_gpus))]), tensors[i]
            )

        # Min
        tensors = []
        for i in range(self.num_gpus):
            tensors.append(torch.tensor([i + 1]).cuda(i))

        allreduce(tensors, c10d.ReduceOp.MIN)

        for i in range(self.num_gpus):
            # TODO(#38095): Replace assertEqualIgnoreType. See issue #38095
            self.assertEqualIgnoreType(torch.tensor([1.0]), tensors[i])

        # Max
        tensors = []
        for i in range(self.num_gpus):
            tensors.append(torch.tensor([i + 1]).cuda(i))

        allreduce(tensors, c10d.ReduceOp.MAX)

        for i in range(self.num_gpus):
            self.assertEqual(torch.tensor([self.num_gpus]), tensors[i])

        for op in (c10d.ReduceOp.BAND, c10d.ReduceOp.BOR, c10d.ReduceOp.BXOR):
            with self.assertRaisesRegex(
                RuntimeError, "Cannot use " + str(op) + " with NCCL"
            ):
                allreduce(tensors, op)

    @requires_nccl()
    @sandcastle_skip_if(torch.cuda.device_count() < 2, "NCCL test requires 2+ GPUs")
    def test_reduce_ops(self):
        store = c10d.FileStore(self.file.name, self.world_size)
        pg = c10d.ProcessGroupNCCL(store, self.rank, self.world_size)

        def reduce(xs, rootRank, rootTensor, op=None):
            opts = c10d.ReduceOptions()
            opts.rootRank = rootRank
            opts.rootTensor = rootTensor
            if op:
                opts.reduceOp = op
            work = pg.reduce(xs, opts)
            work.wait()

        # for every root tensor
        for rt in range(self.num_gpus):
            tensors = []
            for i in range(self.num_gpus):
                tensors.append(torch.tensor([i + 1]).cuda(i))

            reduce(tensors, self.rank, rt)

            # TODO(#38095): Replace assertEqualIgnoreType. See issue #38095
            self.assertEqualIgnoreType(
                torch.tensor([float(self.num_gpus * (self.num_gpus + 1) / 2)]),
                tensors[rt],
            )

            for op in (c10d.ReduceOp.BAND, c10d.ReduceOp.BOR, c10d.ReduceOp.BXOR):
                with self.assertRaisesRegex(
                    RuntimeError, "Cannot use " + str(op) + " with NCCL"
                ):
                    reduce(tensors, self.rank, rt, op)

    @requires_nccl()
    @sandcastle_skip_if(torch.cuda.device_count() < 2, "NCCL test requires 2+ GPUs")
    def test_allgather_ops(self):
        store = c10d.FileStore(self.file.name, self.world_size)
        pg = c10d.ProcessGroupNCCL(store, self.rank, self.world_size)

        def allgather(output_ts, input_ts):
            work = pg.allgather(output_ts, input_ts)
            work.wait()

        tensors = []
        output_ts = [[] for _ in range(self.num_gpus)]

        for idx, ls in enumerate(output_ts):
            for _ in range(self.world_size * self.num_gpus):
                ls.append(torch.tensor([0]).cuda(idx))

        for i in range(self.num_gpus):
            tensors.append(torch.tensor([i]).cuda(i))

        allgather(output_ts, tensors)

        # Verification
        for device_ts in output_ts:
            for s_idx, t in enumerate(device_ts):
                self.assertEqual(torch.tensor([s_idx]), t)

    @requires_nccl()
    @sandcastle_skip_if(torch.cuda.device_count() < 2, "NCCL test requires 2+ GPUs")
    def test_allgather_base_ops(self):
        store = c10d.FileStore(self.file.name, self.world_size)
        pg = c10d.ProcessGroupNCCL(store, self.rank, self.world_size)

        def allgather_base(output_t, input_t):
            work = pg._allgather_base(output_t, input_t)
            work.wait()

        device_id = self.rank % self.num_gpus
        # allgather_base is GPU number agnostic.
        # Each rank contribute one tensor regardless of GPU counts
        tensor = torch.tensor([self.rank]).cuda(device_id)
        output_t = torch.empty((self.world_size), dtype=tensor.dtype).cuda(device_id)

        allgather_base(output_t, tensor)

        # Verification
        self.assertEqual(torch.arange(self.world_size), output_t)

    @requires_nccl()
    @sandcastle_skip_if(torch.cuda.device_count() < 2, "NCCL test requires 2+ GPUs")
    def test_allgather_base_basics(self):
        store = c10d.FileStore(self.file.name, self.world_size)
        pg = c10d.ProcessGroupNCCL(store, self.rank, self.world_size)

        def allgather_base(output_t, input_t):
            work = pg._allgather_base(output_t, input_t)
            work.wait()

        device_id = self.rank % self.num_gpus
        # anticpate an error
        with self.assertRaisesRegex(
            RuntimeError,
            "output tensor size must be equal to world_size times input tensor size",
        ):
            tensor = torch.tensor([self.rank]).cuda(device_id)
            output_t = torch.empty((self.world_size + 1), dtype=tensor.dtype).cuda(
                device_id
            )
            # fails the check because output_t is not correctly sized
            allgather_base(output_t, tensor)

        # anticpate an error
        with self.assertRaisesRegex(
            RuntimeError, "output tensor must have the same type as input tensor"
        ):
            tensor = torch.tensor([self.rank], dtype=torch.float).cuda(device_id)
            output_t = torch.empty((self.world_size + 1), dtype=torch.long).cuda(
                device_id
            )
            # fails the check because the dtype is different
            allgather_base(output_t, tensor)

    @requires_nccl()
    @sandcastle_skip_if(torch.cuda.device_count() < 2, "NCCL test requires 2+ GPUs")
    def test_reduce_scatter_base_basics(self):
        store = c10d.FileStore(self.file.name, self.world_size)
        pg = c10d.ProcessGroupNCCL(store, self.rank, self.world_size)

        def reduce_scatter_base(output_t, input_t):
            work = pg._reduce_scatter_base(output_t, input_t)
            work.wait()

        device_id = self.rank % self.num_gpus
        # anticpate an error
        with self.assertRaisesRegex(
            RuntimeError,
            "input tensor must be the same size as output size times world size",
        ):
            input_t = torch.tensor([self.rank]).cuda(device_id)
            output_t = torch.empty((self.world_size + 1), dtype=input_t.dtype).cuda(
                device_id
            )
            # fails the check because output_t is not correctly sized
            reduce_scatter_base(output_t, input_t)

        # anticpate an error
        with self.assertRaisesRegex(
            RuntimeError, "input tensor must be the same type as the outut tensor."
        ):
            tensor = torch.tensor([self.rank], dtype=torch.float).cuda(device_id)
            output_t = torch.empty((self.world_size + 1), dtype=torch.long).cuda(
                device_id
            )
            # fails the check because the dtype is different
            reduce_scatter_base(output_t, tensor)

    @requires_nccl()
    @sandcastle_skip_if(torch.cuda.device_count() < 2, "NCCL test requires 2+ GPUs")
    def test_reduce_scatter_ops(self):
        store = c10d.FileStore(self.file.name, self.world_size)
        pg = c10d.ProcessGroupNCCL(store, self.rank, self.world_size)

        def reduce_scatter(outputs, input_lists, op):
            opts = c10d.ReduceScatterOptions()
            opts.reduceOp = op
            work = pg.reduce_scatter(outputs, input_lists, opts)
            work.wait()

        virtual_rank = self.rank * self.world_size
        virtual_world_size = self.num_gpus * self.world_size

        output = [torch.tensor([0]).cuda(i) for i in range(self.num_gpus)]

        #           0                   1                   2
        #   0   [0..11]             [1..12]
        #   1   [3..14]
        #   2
        #   3

        # Sum
        tensor_lists = [
            [
                torch.tensor([self.rank * self.num_gpus + i + j]).cuda(i)
                for j in range(virtual_world_size)
            ]
            for i in range(self.num_gpus)
        ]

        reduce_scatter(output, tensor_lists, c10d.ReduceOp.SUM)

        for i in range(self.num_gpus):
            expected = torch.tensor(
                [
                    float(self.num_gpus * (self.num_gpus - 1) / 2)
                    + (virtual_rank + i) * virtual_world_size
                ]
            )
            # TODO(#38095): Replace assertEqualIgnoreType. See issue #38095
            self.assertEqualIgnoreType(expected, output[i])

        # Min
        reduce_scatter(output, tensor_lists, c10d.ReduceOp.MIN)

        for i in range(self.num_gpus):
            expected = torch.tensor([self.rank * self.world_size + i])
            self.assertEqual(expected, output[i])

        # Max
        reduce_scatter(output, tensor_lists, c10d.ReduceOp.MAX)

        for i in range(self.num_gpus):
            expected = torch.tensor(
                [self.rank * self.world_size + i + virtual_world_size - 1]
            )
            self.assertEqual(expected, output[i])

        # Product
        tensor_lists = [
            [
                torch.tensor(
                    [(self.rank * self.num_gpus + i + j) % virtual_world_size + 1]
                ).cuda(i)
                for j in range(virtual_world_size)
            ]
            for i in range(self.num_gpus)
        ]

        reduce_scatter(output, tensor_lists, c10d.ReduceOp.PRODUCT)

        for i in range(self.num_gpus):
            expected = torch.tensor([float(math.factorial(virtual_world_size))])
            # TODO(#38095): Replace assertEqualIgnoreType. See issue #38095
            self.assertEqualIgnoreType(expected, output[i])

    @requires_nccl()
    @sandcastle_skip_if(torch.cuda.device_count() < 2, "NCCL test requires 2+ GPUs")
    def test_reduce_scatter_base_ops(self):
        store = c10d.FileStore(self.file.name, self.world_size)
        pg = c10d.ProcessGroupNCCL(store, self.rank, self.world_size)

        def reduce_scatter_base(output_t, input_t):
            work = pg._reduce_scatter_base(output_t, input_t)
            work.wait()

        device_id = self.rank % self.num_gpus
        # reduce_scatter_base is GPU number agnostic.
        # Each rank contribute one tensor regardless of GPU counts
        output_t = torch.empty([1]).cuda(device_id)
        tensor = torch.arange(self.world_size, dtype=output_t.dtype).cuda(device_id)

        reduce_scatter_base(output_t, tensor)

        # Verification
        self.assertEqual(output_t[0], self.rank * self.world_size)

    @requires_nccl()
    @sandcastle_skip_if(torch.cuda.device_count() < 2, "NCCL test requires 2+ GPUs")
    def test_barrier(self):
        store = c10d.FileStore(self.file.name, self.world_size)
        pg = c10d.ProcessGroupNCCL(store, self.rank, self.world_size)

        def allreduce(tensors):
            opts = c10d.AllreduceOptions()
            work = pg.allreduce(tensors, opts)
            return work

        # Making the collective to operate on
        # 1, 2, 3, 4, .... self.num_gpus GPUs
        tensors_list = [[] for _ in range(2, self.num_gpus + 1)]
        for i in range(2, self.num_gpus + 1):
            for j in range(i):
                tensors_list[i - 2].append(torch.tensor([j + 1]).cuda(j))

        works = []
        for tensors in tensors_list:
            work = allreduce(tensors)
            works.append(work)

        # Barrier will ensure that all previous work is completed
        pg.barrier().wait()

        for i in range(2, self.num_gpus + 1):
            for j in range(i):
                # TODO(#38095): Replace assertEqualIgnoreType. See issue #38095
                self.assertEqualIgnoreType(
                    torch.tensor([float(i * (i + 1) / 2)]), tensors_list[i - 2][j]
                )


<<<<<<< HEAD
class DistributedDataParallelTest(test_c10d_common.AbstractDistributedDataParallelTest, MultiProcessTestCase):

=======
@unittest.skipIf(
    TEST_WITH_TSAN,
    "TSAN is not fork-safe since we're forking in a multi-threaded environment",
)
class DistributedDataParallelTest(
    test_c10d_common.AbstractDistributedDataParallelTest, MultiProcessTestCase
):
>>>>>>> d6824bf9
    def setUp(self):
        super(DistributedDataParallelTest, self).setUp()
        # NCCL_BLOCKING_WAIT overrides NCCL_ASYNC_ERROR_HANDLING hence tests
        # that use NCCL_BLOCKING_WAIT will test it as expected.
        os.environ["NCCL_ASYNC_ERROR_HANDLING"] = "1"
        self._spawn_processes()

    def _test_nccl_backend(
        self, devices, device_ids, multi_device=False, gradient_as_bucket_view=False
    ):
        store = c10d.FileStore(self.file_name, self.world_size)
        process_group = c10d.ProcessGroupNCCL(store, self.rank, self.world_size)
        self._test_ddp_with_process_group(
            process_group, devices, device_ids, multi_device, gradient_as_bucket_view
        )

    @requires_nccl()
    @skip_if_lt_x_gpu(2)
    def test_nccl_backend_multi_device_ids_not_allowed(self):
        int_devices = list(range(torch.cuda.device_count()))
        devices = [torch.device("cuda:" + str(i)) for i in int_devices]
        with self.assertRaisesRegex(
            ValueError, "device_ids can only be None or contain a single element."
        ):
            self._test_nccl_backend(devices, int_devices)

    @requires_nccl()
    @skip_if_lt_x_gpu(2)
    def test_nccl_backend_single_device_module_device_ids_None(self):
        self._test_nccl_backend(None, None)

    @requires_nccl()
    @skip_if_lt_x_gpu(2)
    def test_nccl_backend_single_device_module_empty_device_ids(self):
        # This tests the backward compatibility of accepting an empty list as `device_ids`,
        # although we no longer document this in favor of the default value of `None`,
        # which is consistent with multi-device modules and CPU modules.
        self._test_nccl_backend(None, [])

    @requires_nccl()
    @skip_if_lt_x_gpu(4)
    def test_nccl_backend_multi_device_module_device_ids_None(self):
        int_devices = gpus_for_rank(self.world_size)[self.rank][:2]
        devices = [torch.device("cuda:" + str(i)) for i in int_devices]
        self._test_nccl_backend(devices, None, multi_device=True)

    @requires_nccl()
    @skip_if_lt_x_gpu(2)
    def test_nccl_backend_1gpu_module_device_ids_integer_list(self):
        int_devices = gpus_for_rank(self.world_size)[self.rank][:1]
        devices = [torch.device("cuda:" + str(i)) for i in int_devices]
        self._test_nccl_backend(devices, int_devices)

    @requires_nccl()
    @skip_if_lt_x_gpu(2)
    def test_nccl_backend_1gpu_module_device_ids_torch_device_list(self):
        int_devices = gpus_for_rank(self.world_size)[self.rank][:1]
        devices = [torch.device("cuda:" + str(i)) for i in int_devices]
        self._test_nccl_backend(devices, devices)

    @requires_nccl()
    @skip_if_lt_x_gpu(4)
    def test_nccl_backend_2gpu_module(self):
        int_devices = gpus_for_rank(self.world_size)[self.rank][:2]
        devices = [torch.device("cuda:" + str(i)) for i in int_devices]
        self._test_nccl_backend(devices, None, multi_device=True)

    @requires_nccl()
    @skip_if_lt_x_gpu(8)
    def test_nccl_backend_4gpu_module(self):
        int_devices = gpus_for_rank(self.world_size)[self.rank][:4]
        devices = [torch.device("cuda:" + str(i)) for i in int_devices]
        self._test_nccl_backend(devices, None, multi_device=True)

    @requires_nccl()
    @skip_if_lt_x_gpu(4)
    def test_ddp_multi_device_module_config(self):
        gpus = gpus_for_rank(self.world_size)[self.rank]

        self.assertTrue(len(gpus) >= 2, "expecting at least 2 gpus per process")

        store = c10d.FileStore(self.file_name, self.world_size)
        process_group = c10d.ProcessGroupNCCL(store, self.rank, self.world_size)

        gpus = gpus[:2]
        model = DoubleGpuNet(gpus)

        with self.assertRaisesRegex(
            ValueError,
            "DistributedDataParallel device_ids and output_device arguments only work with "
            "single-device/multiple-device GPU modules or CPU modules",
        ):
            ddp_model = DistributedDataParallel(
                model, output_device=gpus[1], process_group=process_group
            )

        with self.assertRaisesRegex(
            ValueError, "device_ids can only be None or contain a single element."
        ):
            ddp_model = DistributedDataParallel(
                model, device_ids=gpus, process_group=process_group
            )

        with self.assertRaisesRegex(
            ValueError, "input module must be on the same type of devices"
        ):
            model.fc1 = model.fc1.cpu()
            ddp_model = DistributedDataParallel(model, process_group=process_group)

        model = model.cpu()
        with self.assertRaisesRegex(
            ValueError, "device_ids can only be None or contain a single element."
        ):
            ddp_model = DistributedDataParallel(
                model, device_ids=gpus, process_group=process_group
            )

    def _test_fp16(self, gradient_as_bucket_view=False):
        store = c10d.FileStore(self.file_name, self.world_size)
        process_group = c10d.ProcessGroupNCCL(store, self.rank, self.world_size)

        gpus = gpus_for_rank(self.world_size)[self.rank]
        model = nn.Linear(1, 1, bias=False).cuda(gpus[0]).half()
        nn.init.constant_(model.weight, 1)
        ddp_model = DistributedDataParallel(
            model,
            device_ids=[gpus[0]],
            process_group=process_group,
            bucket_cap_mb=0.001,
            gradient_as_bucket_view=gradient_as_bucket_view,
        )

        # Input 2**15, so that the gradients will overflow with a
        # world_size of 2, unless we normalize the gradient by the
        # world_size before the reduction
        input = torch.tensor([[2 ** 15]]).cuda(gpus[0]).half()

        # Step model
        ddp_model.train()
        output = ddp_model(input)
        loss = output.sum()
        loss.backward()

        self.assertFalse(any(torch.isinf(p.grad).any() for p in ddp_model.parameters()))

    @requires_nccl()
    @skip_if_lt_x_gpu(2)
    def test_fp16(self):
        self._test_fp16()

    @requires_nccl()
    @skip_if_lt_x_gpu(2)
    def test_fp16_grad_is_view(self):
        self._test_fp16(gradient_as_bucket_view=True)

    def _test_arbitrary_forward_return_value(self, gradient_as_bucket_view=False):
        """
        Note: this test can be sped up by only running it on a CPU module
        once DistributedDataParallel supports them.
        """
        store = c10d.FileStore(self.file_name, self.world_size)
        process_group = c10d.ProcessGroupNCCL(store, self.rank, self.world_size)

        class ForwardReturnValueModule(nn.Module):
            def __init__(self):
                super(ForwardReturnValueModule, self).__init__()
                self.fc1 = nn.Linear(2, 10, bias=False)
                self.fc2 = nn.Linear(10, 4, bias=False)
                self.fc3 = nn.Linear(4, 4, bias=False)
                self.relu = nn.ReLU()

            def forward(self, x, fn):
                x = self.relu(self.fc1(x))
                x = self.relu(self.fc2(x))
                # The first softmax does NOT include fc3 in its autograd graph
                # whereas the second softmax DOES. If we pass only the first
                # tensor we see in the output to the reducer, it marks the
                # gradient for fc3 as ready (because it doesn't show up). If
                # downstream uses of this return value choose to differentiate
                # against the second output tensor, it would still receive a
                # gradient and a callback for this tensor, resulting in a crash.
                return fn(
                    F.softmax(x, dim=1),
                    F.softmax(self.fc3(x), dim=1),
                )

        device_id = gpus_for_rank(self.world_size)[self.rank][0]
        model = DistributedDataParallel(
            ForwardReturnValueModule().float().to(device_id),
            device_ids=[device_id],
            process_group=process_group,
            gradient_as_bucket_view=gradient_as_bucket_view,
        )

        batch_size = 4
        criterion = nn.CrossEntropyLoss()
        input = torch.rand([batch_size, 2], dtype=torch.float)
        target = torch.LongTensor([random.randrange(4) for _ in range(batch_size)]).to(
            device_id
        )

        # Always run "backward" to ensure the reducer is called by autograd.
        # If we don't correctly capture the output tensors from the return value,
        # the reducer won't see a hook for the unused parameter, and throw an error.
        # The correct capture is what we're testing in this function.
        def test(box, unbox):
            output = model(input, fn=box)
            loss = criterion(unbox(output), target)
            loss.backward()

        # Test with identity return value
        test(
            box=lambda x, y: (x, y),
            unbox=lambda obj: obj[1],
        )

        # Test with list return value
        test(
            box=lambda x, y: ["foo", x, "bar", y],
            unbox=lambda obj: obj[3],
        )

        # Test with tuple return value
        test(
            box=lambda x, y: ("foo", x, "bar", y),
            unbox=lambda obj: obj[3],
        )

        # Test with dict return value
        test(
            box=lambda x, y: {"foo": "bar", "a": x, "b": y},
            unbox=lambda obj: obj["b"],
        )

        # Test with list with dict return value
        test(
            box=lambda x, y: ["foo", "bar", {"a": x, "b": y}],
            unbox=lambda obj: obj[2]["b"],
        )

        # Test with dict with list return value
        test(
            box=lambda x, y: {"foo": "bar", "list": [0, x, 1, y]},
            unbox=lambda obj: obj["list"][3],
        )

    @requires_nccl()
    @skip_if_lt_x_gpu(2)
    def test_arbitrary_forward_return_value(self):
        self._test_arbitrary_forward_return_value()

    @requires_nccl()
    @skip_if_lt_x_gpu(2)
    def test_arbitrary_forward_return_value_grad_is_view(self):
        self._test_arbitrary_forward_return_value(gradient_as_bucket_view=True)

    @requires_nccl()
    @skip_if_lt_x_gpu(2)
    def test_ddp_with_lazy_parameters(self):
        store = c10d.FileStore(self.file_name, self.world_size)
        process_group = c10d.ProcessGroupNCCL(store, self.rank, self.world_size)
        with self.assertRaisesRegex(
            RuntimeError, "Modules with uninitialized parameters"
        ):
            DistributedDataParallel(
                torch.nn.LazyLinear(10), process_group=process_group
            )

    def _test_find_unused_parameters_kwarg(self, gradient_as_bucket_view=False):
        """
        Note: this test can be sped up by only running it on a CPU module
        once DistributedDataParallel supports them.
        """
        torch.cuda.set_device(self.rank)
        dist.init_process_group(
            backend="nccl",
            world_size=self.world_size,
            rank=self.rank,
            init_method=f"file://{self.file_name}",
        )
        process_group = c10d.distributed_c10d._get_default_group()

        class FindUnusedParametersModule(nn.Module):
            def __init__(self):
                super(FindUnusedParametersModule, self).__init__()
                self.fc1 = nn.Linear(2, 10, bias=False)
                self.fc2 = nn.Linear(10, 4, bias=False)
                self.fc3 = nn.Linear(4, 4, bias=False)
                self.relu = nn.ReLU()

            def forward(self, x):
                x = self.relu(self.fc1(x))
                x = self.relu(self.fc2(x))
                # Return the fc3 module so that the caller can invoke it
                # outside of the forward function. While this is bad practice,
                # we can use it to trigger a reducer error.
                return (F.softmax(x, dim=1), self.fc3)

        device_id = gpus_for_rank(self.world_size)[self.rank][0]
        batch_size = 4
        criterion = nn.CrossEntropyLoss()
        input = torch.rand([batch_size, 2], dtype=torch.float)
        target = torch.LongTensor([random.randrange(4) for _ in range(batch_size)]).to(
            device_id
        )

        ddp_model = None

        def test_find_unused_parameters(
            find_unused_parameters, test_default=False, gradient_as_bucket_view=False
        ):
            if test_default:
                model = DistributedDataParallel(
                    FindUnusedParametersModule().float().to(device_id),
                    device_ids=[device_id],
                    process_group=process_group,
                    gradient_as_bucket_view=gradient_as_bucket_view,
                )
            else:
                model = DistributedDataParallel(
                    FindUnusedParametersModule().float().to(device_id),
                    device_ids=[device_id],
                    process_group=process_group,
                    find_unused_parameters=find_unused_parameters,
                    gradient_as_bucket_view=gradient_as_bucket_view,
                )
            nonlocal ddp_model
            ddp_model = model

            output, fc3 = model(input)
            output = fc3(output)
            loss = criterion(output, target)
            loss.backward()

        # First test that finding unused params under these conditions is to
        # trigger an error when `backward` is called (because fc3 is an unused
        # parameter and will therefore be marked ready twice).
        try:
            test_find_unused_parameters(
                True, gradient_as_bucket_view=gradient_as_bucket_view
            )
        except Exception as ex:
            self.assertTrue(
                str(ex).startswith(
                    "Expected to mark a variable ready only once.",
                )
            )
            unused_index = 2
            unused_index_str = f"Parameter at index {unused_index}"
            model = ddp_model.module
            for module_name, module in model.named_modules():
                if module == model.fc3:
                    for parameter_name, _ in module.named_parameters(recurse=False):
                        unused_fqn = f"{module_name}.{parameter_name}"
                        # Only one such parameter in model.fc3, since bias=False
                        break

            if dist._get_debug_mode() != dist._DistributedDebugLevel.OFF:
                unused_index_str += f" with name {unused_fqn}"

            self.assertTrue(unused_index_str in str(ex))
        else:
            self.fail("Expected exception")

        dist.barrier(process_group)

        # Then test that the default behavior can be overridden by setting
        # `find_unused_parameters=False`.
        try:
            test_find_unused_parameters(
                False, gradient_as_bucket_view=gradient_as_bucket_view
            )
        except Exception as ex:
            self.fail("Unexpected exception: %s" % ex)

        # Test find_unused_parameters defaults to False
        try:
            test_find_unused_parameters(
                True, test_default=True, gradient_as_bucket_view=gradient_as_bucket_view
            )
        except Exception as ex:
            self.fail("Unexpected exception: %s" % ex)

    # TODO: Combine the following tests once https://github.com/pytorch/pytorch/issues/55967
    # is resolved.
    @requires_nccl()
    @skip_if_lt_x_gpu(2)
    @with_dist_debug_levels(levels=["DETAIL"])
    def test_find_unused_parameters_kwarg_debug_detail(self):
        self._test_find_unused_parameters_kwarg()

    @requires_nccl()
    @skip_if_lt_x_gpu(2)
    @with_dist_debug_levels(levels=["INFO"])
    def test_find_unused_parameters_kwarg_debug_info(self):
        self._test_find_unused_parameters_kwarg()

    @requires_nccl()
    @skip_if_lt_x_gpu(2)
    @with_dist_debug_levels(levels=["OFF"])
    def test_find_unused_parameters_kwarg_debug_off(self):
        self._test_find_unused_parameters_kwarg()

    @requires_nccl()
    @skip_if_lt_x_gpu(2)
    @with_dist_debug_levels(levels=["DETAIL"])
    def test_find_unused_parameters_kwarg_grad_is_view_debug_detail(self):
        self._test_find_unused_parameters_kwarg(gradient_as_bucket_view=True)

    @requires_nccl()
    @skip_if_lt_x_gpu(2)
    @with_dist_debug_levels(levels=["INFO"])
    def test_find_unused_parameters_kwarg_grad_is_view_debug_info(self):
        self._test_find_unused_parameters_kwarg(gradient_as_bucket_view=True)

    @requires_nccl()
    @skip_if_lt_x_gpu(2)
    @with_dist_debug_levels(levels=["OFF"])
    def test_find_unused_parameters_kwarg_grad_is_view_debug_off(self):
        self._test_find_unused_parameters_kwarg(gradient_as_bucket_view=True)

    def _test_multiple_outputs_multiple_backward(self, gradient_as_bucket_view=False):
        """
        Note: this test can be sped up by only running it on a CPU module
        once DistributedDataParallel supports them.
        """
        store = c10d.FileStore(self.file_name, self.world_size)
        process_group = c10d.ProcessGroupNCCL(store, self.rank, self.world_size)

        class MultipleOutputModule(nn.Module):
            def __init__(self):
                super(MultipleOutputModule, self).__init__()

                def define_module():
                    return nn.Sequential(
                        nn.Linear(2, 10, bias=False),
                        nn.ReLU(),
                        nn.Linear(10, 4, bias=False),
                        nn.ReLU(),
                    )

                self.module0 = define_module()
                self.module1 = define_module()

            def forward(self, x):
                return (
                    F.softmax(self.module0(x), dim=1),
                    F.softmax(self.module1(x), dim=1),
                )

        device_id = gpus_for_rank(self.world_size)[self.rank][0]
        model = DistributedDataParallel(
            MultipleOutputModule().float().to(device_id),
            device_ids=[device_id],
            process_group=process_group,
            gradient_as_bucket_view=gradient_as_bucket_view,
        )

        batch_size = 4
        criterion = nn.CrossEntropyLoss()
        input = torch.rand([batch_size, 2], dtype=torch.float)
        target = torch.LongTensor([random.randrange(4) for _ in range(batch_size)]).to(
            device_id
        )

        # Compute loss and gradients for both outputs
        output1, output2 = model(input)
        loss1 = criterion(output1, target)
        loss1.backward()
        loss2 = criterion(output2, target)
        loss2.backward()

    @requires_nccl()
    @skip_if_lt_x_gpu(2)
    def test_multiple_outputs_multiple_backward(self):
        self._test_multiple_outputs_multiple_backward()

    @requires_nccl()
    @skip_if_lt_x_gpu(2)
    def test_multiple_outputs_multiple_backward_grad_is_view(self):
        self._test_multiple_outputs_multiple_backward(gradient_as_bucket_view=True)

    @requires_nccl()
    @skip_if_lt_x_gpu(2)
    def test_no_grad(self):
        """
        Note: this test can be sped up by only running it on a CPU module
        once DistributedDataParallel supports them.
        """
        store = c10d.FileStore(self.file_name, self.world_size)
        process_group = c10d.ProcessGroupNCCL(store, self.rank, self.world_size)

        class NoGradModule(nn.Module):
            def __init__(self):
                super(NoGradModule, self).__init__()
                self.fc1 = nn.Linear(2, 10, bias=False)
                self.fc2 = nn.Linear(10, 4, bias=False)
                self.relu = nn.ReLU()

            def forward(self, x):
                x = self.relu(self.fc1(x))
                x = self.relu(self.fc2(x))
                return F.softmax(x, dim=1)

        device_id = gpus_for_rank(self.world_size)[self.rank][0]
        model = DistributedDataParallel(
            NoGradModule().float().to(device_id),
            device_ids=[device_id],
            process_group=process_group,
        )

        batch_size = 4
        input = torch.rand([batch_size, 2], dtype=torch.float)

        def check_no_grads():
            for p in model.parameters():
                self.assertTrue(p.requires_grad)
                self.assertIsNone(p.grad)

        # After initialization, no parameter has their gradient set.
        check_no_grads()

        # Run `forward` function with torch.no_grad()
        with torch.no_grad():
            output = model(input)
            self.assertTrue(isinstance(output, torch.Tensor))

        # No parameter should have their gradient set.
        check_no_grads()

    def _test_accumulate_gradients_module(self, gradient_as_bucket_view=False):
        # This is NOT the recommended way to implement accumulating grads, but
        # we would like to make sure DDP does not mess up with the underlying
        # module.
        int_devices = gpus_for_rank(self.world_size)[self.rank][:1]
        devices = [torch.device("cuda:" + str(i)) for i in int_devices]
        store = c10d.FileStore(self.file_name, self.world_size)
        process_group = c10d.ProcessGroupNCCL(store, self.rank, self.world_size)
        global_batch_size = self.world_size

        model, ddp_model, input, target = self._prepare_single_device_module(
            process_group, devices, devices, global_batch_size, gradient_as_bucket_view
        )

        def step_model(model, input, target):
            model.train()
            output = model(input)
            loss = F.mse_loss(output, target.to(output.device))
            loss.backward()

        # ensure accumulate grads works with no_grad
        with torch.no_grad():
            ddp_model.train()
            ddp_model.module(input)

        # Check two model parameters over 4 iterations.
        # Use 4 iterations because we alternate between reducing and
        # not reducing and want to make sure we switch both ways.
        for iteration in range(4):
            step_model(model, input, target)

            if iteration % 2 == 0:
                # Skip gradients sync without calling prepare_for_backward
                step_model(
                    ddp_model.module,
                    input[self.rank : (self.rank + 1)],
                    target[self.rank : (self.rank + 1)],
                )
                for i, j in zip(model.parameters(), ddp_model.parameters()):
                    self.assertNotEqual(i.grad, j.grad)
            else:
                step_model(
                    ddp_model,
                    input[self.rank : (self.rank + 1)],
                    target[self.rank : (self.rank + 1)],
                )
                for i, j in zip(model.parameters(), ddp_model.parameters()):
                    # TODO(#38095): Replace assertEqualIgnoreType. See issue #38095
                    self.assertEqualIgnoreType(i.grad, j.grad, rtol=1.3e-06, atol=5e-5)

            # Shuffle the input so that DDP input is different
            torch.manual_seed(1337 + iteration)
            input = input[torch.randperm(global_batch_size)]

    @requires_nccl()
    @skip_if_lt_x_gpu(2)
    def test_accumulate_gradients_module(self):
        self._test_accumulate_gradients_module()

    @requires_nccl()
    @skip_if_lt_x_gpu(2)
    def test_accumulate_gradients_module_with_grad_is_view(self):
        self._test_accumulate_gradients_module(gradient_as_bucket_view=True)

    @requires_nccl()
    @skip_if_lt_x_gpu(2)
    def test_failure_recovery(self):
        store = c10d.FileStore(self.file_name, self.world_size)
        process_group = c10d.ProcessGroupNCCL(store, self.rank, self.world_size)

        # need to create a separate file for the recovered FileStore, because
        # the original one will be deleted when destructing the first FileStore.
        recovery_filename = self.file_name + "_recovery"

        if self.rank == 0:
            # the file will be deleted by the recovered FileStore
            open(recovery_filename, "w").close()

        # not necessary to run barrier here, as DDP will synchronize

        class TestModel(nn.Module):
            def __init__(self):
                super(TestModel, self).__init__()
                self.fc1 = nn.Linear(2, 10, bias=False)
                self.fc2 = nn.Linear(10, 4, bias=False)
                self.relu = nn.ReLU()

            def forward(self, x):
                x = self.relu(self.fc1(x))
                x = self.relu(self.fc2(x))
                return F.softmax(x, dim=1)

        device_id = gpus_for_rank(self.world_size)[self.rank][0]
        model = TestModel().float().to(device_id)
        ddp = DistributedDataParallel(
            model,
            device_ids=[device_id],
            process_group=process_group,
        )

        batch_size = 4
        criterion = nn.CrossEntropyLoss()
        input = torch.rand([batch_size, 2], dtype=torch.float)
        target = torch.LongTensor([random.randrange(4) for _ in range(batch_size)]).to(
            device_id
        )

        for _ in range(6):
            output = ddp(input)
            loss = criterion(output, target)
            loss.backward()

        del ddp
        del process_group
        del store  # this will delete self.file_name

        store = c10d.FileStore(recovery_filename, self.world_size)
        process_group = c10d.ProcessGroupNCCL(store, self.rank, self.world_size)
        ddp = DistributedDataParallel(
            model,
            device_ids=[device_id],
            process_group=process_group,
        )

        input = torch.rand([batch_size, 2], dtype=torch.float)
        target = torch.LongTensor([random.randrange(4) for _ in range(batch_size)]).to(
            device_id
        )
        for _ in range(6):
            output = ddp(input)
            loss = criterion(output, target)
            loss.backward()

    @requires_nccl()
    @skip_if_lt_x_gpu(2)
    def test_pass_default_pg(self):
        dist.init_process_group(
            "nccl",
            init_method=f"file://{self.file_name}",
            world_size=self.world_size,
            rank=self.rank,
        )

        default_pg = c10d.distributed_c10d._get_default_group()
        dist.destroy_process_group(default_pg)
        self.assertFalse(dist.is_initialized())

    def _test_grad_layout(self, replica_devices, layer_devs, local_batch_size):
        store = c10d.FileStore(self.file_name, self.world_size)
        process_group = c10d.ProcessGroupNCCL(store, self.rank, self.world_size)

        global_batch_size = local_batch_size * self.world_size

        # Carry out some trials with small buckets and some with big buckets.
        bucketsizes = (0.000001, 25)
        # Tuples of lists.  Each list describes per-layer characteristics for one trial.
        layer_formats = (
            [torch.contiguous_format] * 4,
            [torch.channels_last] * 2 + [torch.contiguous_format] * 2,
            [torch.channels_last] * 4,
        )
        layer_dtypes = (
            [torch.float] * 4,
            [torch.float] * 2 + [torch.half] * 2,
            [torch.half] * 4,
        )

        input_dev = layer_devs[0] if isinstance(layer_devs, list) else layer_devs
        target_dev = layer_devs[-1] if isinstance(layer_devs, list) else layer_devs
        input = torch.randn(
            (global_batch_size, 8, 8, 8), device=input_dev, dtype=torch.float
        )
        target = torch.randn(
            (global_batch_size, 8, 4, 4), device=target_dev, dtype=torch.float
        )
        local_batch_start = self.rank * local_batch_size
        local_batch_end = (self.rank + 1) * local_batch_size

        # Reducer.cpp sneakily creates one "initial bucket" that ignores the "bucket_cap_mb"
        # argument.  The following makes sure the initial bucket also complies.
        @contextmanager
        def first_bucket_size(ddp_bucket_mb):
            old_DEFAULT_FIRST_BUCKET_BYTES = dist._DEFAULT_FIRST_BUCKET_BYTES
            dist._DEFAULT_FIRST_BUCKET_BYTES = int(ddp_bucket_mb * 1.0e6)
            try:
                yield
            finally:
                dist._DEFAULT_FIRST_BUCKET_BYTES = old_DEFAULT_FIRST_BUCKET_BYTES

        with torch.backends.cudnn.flags(
            enabled=True, deterministic=True, benchmark=False
        ):
            for formats, dtypes, bucketsize in product(
                layer_formats, layer_dtypes, bucketsizes
            ):
                with first_bucket_size(bucketsize):
                    model_msg = (
                        "rank = {} formats = {} dtypes = {} bucketsize = {} ".format(
                            self.rank, formats, dtypes, bucketsize
                        )
                    )
                    try:
                        m = ConvNet(layer_devs, formats, dtypes)
                        m_ddp = DistributedDataParallel(
                            copy.deepcopy(m),
                            device_ids=replica_devices,
                            process_group=process_group,
                            bucket_cap_mb=bucketsize,
                        )
                        opt = torch.optim.SGD(m.parameters(), lr=0.1)
                        opt_ddp = torch.optim.SGD(m_ddp.parameters(), lr=0.1)
                        has_half = any(p.dtype is torch.half for p in m.parameters())
                        tol = 1.0e-3 if has_half else 1.0e-5
                    except BaseException:
                        # Prints case-specific debugging info to narrow down failing case.
                        print(
                            "Caught exception during model creation for " + model_msg,
                            flush=True,
                        )
                        raise
                    # 3 iters:  First iter creates grads, second iter retests after rebucketing,
                    # third iter tries zeroed grads.
                    for it in range(3):
                        iter_msg = "iter = {} ".format(it) + model_msg
                        named_msg = iter_msg
                        try:
                            F.mse_loss(m(input).float(), target).backward()
                            F.mse_loss(
                                m_ddp(input[local_batch_start:local_batch_end]).float(),
                                target[local_batch_start:local_batch_end],
                            ).backward()
                            for i, ((layer_name, m_child), m_ddp_child) in enumerate(
                                zip(m.named_children(), m_ddp.module.children())
                            ):
                                named_msg = layer_name + ".weight" + " " + iter_msg
                                self.assertTrue(
                                    m_child.weight.grad.is_contiguous(
                                        memory_format=formats[i]
                                    ),
                                    named_msg,
                                )
                                self.assertTrue(
                                    m_ddp_child.weight.grad.is_contiguous(
                                        memory_format=formats[i]
                                    ),
                                    named_msg,
                                )
                                for j, ((param_name, p), p_ddp) in enumerate(
                                    zip(
                                        m_child.named_parameters(),
                                        m_ddp_child.parameters(),
                                    )
                                ):
                                    named_msg = (
                                        layer_name + "." + param_name + " " + iter_msg
                                    )
                                    self.assertEqual(
                                        p.grad, p_ddp.grad, rtol=tol, atol=tol
                                    )
                            opt.step()
                            opt_ddp.step()
                            if it == 0:
                                for p, p_ddp in zip(m.parameters(), m_ddp.parameters()):
                                    p.grad = None
                                    p_ddp.grad = None
                            else:
                                m.zero_grad()
                                m_ddp.zero_grad()
                        except BaseException:
                            # Makes sure we still get info if an error occurred somewhere other than the asserts.
                            print(
                                "Caught exception during iterations at " + named_msg,
                                flush=True,
                            )
                            raise

    @requires_nccl()
    @skip_if_lt_x_gpu(2)
    @skip_if_rocm
    def test_grad_layout_1devicemodule_1replicaperprocess(self):
        dev0 = torch.device("cuda:" + str(gpus_for_rank(self.world_size)[self.rank][0]))
        # Tells DDP to use just one device.
        replica_devices = [dev0]
        # Tells _test_grad_layout to construct ConvNet with all layers on this process's first assigned device.
        layer_devs = dev0
        local_batch_size = 8
        self._test_grad_layout(replica_devices, layer_devs, local_batch_size)

    @requires_nccl()
    @skip_if_lt_x_gpu(4)
    @skip_if_rocm
    def test_grad_layout_2devicemodule(self):
        int_devices = gpus_for_rank(self.world_size)[self.rank][:2]
        dev0 = torch.device("cuda:" + str(int_devices[0]))
        dev1 = torch.device("cuda:" + str(int_devices[1]))
        # DDP's default behavior for a multi-device module is "don't replicate."
        replica_devices = None
        # Tells _test_grad_layout to constructs this process's ConvNet on 2 devices, with 2 layers on each device.
        layer_devs = [dev0] * 2 + [dev1] * 2
        local_batch_size = 8
        self._test_grad_layout(replica_devices, layer_devs, local_batch_size)

    @requires_nccl()
    @skip_if_lt_x_gpu(2)
    def test_param_layout_mismatch_error(self):
        store = c10d.FileStore(self.file_name, self.world_size)
        process_group = c10d.ProcessGroupNCCL(store, self.rank, self.world_size)

        dev0 = torch.device("cuda:" + str(gpus_for_rank(self.world_size)[self.rank][0]))
        layer_devs = dev0
        layer_formats = (
            [torch.contiguous_format] * 4
            if self.rank == 0
            else [torch.channels_last] * 4
        )
        layer_dtypes = [torch.float] * 4

        m = ConvNet(layer_devs, layer_formats, layer_dtypes)
        if self.rank == 0:
            m_ddp = DistributedDataParallel(
                m, device_ids=[dev0], process_group=process_group
            )
        else:
            with self.assertRaisesRegex(
                RuntimeError,
                ".* appears not to match strides of the same param in process 0",
            ):
                m_ddp = DistributedDataParallel(
                    m, device_ids=[dev0], process_group=process_group
                )

    def _gpu_model_with_ddp_comm_hook(
        self,
        process_group,
        hook=None,
        gradient_as_bucket_view=False,
        state=None,
        static_graph=False,
    ):
        device_id = gpus_for_rank(self.world_size)[self.rank][0]
        gpu_model = DistributedDataParallel(
            ModuleForDdpCommHook().to(device_id),
            device_ids=[device_id],
            process_group=process_group,
            gradient_as_bucket_view=gradient_as_bucket_view,
        )

        if static_graph:
            gpu_model._set_static_graph()

        # Register a DDP communication hook if any.
        if hook is not None:
            gpu_model.register_comm_hook(state, hook)

        return gpu_model

    @requires_nccl()
    @skip_if_lt_x_gpu(2)
    def test_ddp_comm_hook_future_passing_gpu_nccl(self):
        """
        This unit test verifies whether the Future object is passed properly using nccl backend.
        The hook callback function creates a Future object and sets a value to it.
        """
        store = c10d.FileStore(self.file_name, self.world_size)
        process_group = c10d.ProcessGroupNCCL(store, self.rank, self.world_size)

        # Get GPU model with simple_hook registered.
        gpu_model = self._gpu_model_with_ddp_comm_hook(process_group, self._simple_hook)

        # check whether the grads are equal to what simple_hook's then callback returns.
        # without the comm_hook, result would be 0.25 * torch.ones(2, 2).
        self._run_and_verify_hook(gpu_model, 8, 2 * torch.ones(2, 2))

    def _test_ddp_comm_hook_allreduce_hook_nccl(
        self, gradient_as_bucket_view=False, static_graph=False
    ):
        """
        This unit test verifies whether a DDP communication hook that just calls
        allreduce gives the same result with the case of no hook registered.
        Without the then callback, the future_value in reducer is no longer
        a PyObject, and this unit test verifies future_value is properly checked.
        """
        store = c10d.FileStore(self.file_name, self.world_size)
        process_group = c10d.ProcessGroupNCCL(store, self.rank, self.world_size)

        def allreduce_hook(state: object, bucket: dist.GradBucket) -> torch._C.Future:
            tensors = [bucket.get_tensor() / self.world_size]
            return process_group.allreduce(tensors).get_future()

        # Get GPU model with allreduce_hook registered.
        gpu_model = self._gpu_model_with_ddp_comm_hook(
            process_group, allreduce_hook, gradient_as_bucket_view, static_graph
        )

        # check whether the grads are equal to what DDP without hook would return.
        self._run_and_verify_hook(gpu_model, 8, 0.25 * torch.ones(2, 2))

    def _test_default_ddp_comm_hooks_nccl(self, gradient_as_bucket_view=False):
        """
        This unit test verifies whether default Python DDP communication hooks ALLREDUCE and FP16_COMPRESS
        can give the same result with the case of no hook registered.
        """
        store = c10d.FileStore(self.file_name, self.world_size)
        process_group = c10d.ProcessGroupNCCL(store, self.rank, self.world_size)

        # For these default DDP comm hooks, the only state is process group.
        state = process_group
        for hook in [default.allreduce_hook, default.fp16_compress_hook]:
            # Get GPU model with the hook registered.
            # The first arg 'process_group' is used for initializing the test environment,
            # so it cannot be replaced by 'state', although they have the same value.
            gpu_model = self._gpu_model_with_ddp_comm_hook(
                process_group, hook, gradient_as_bucket_view, state
            )

            # check whether the grads are equal to what DDP without hook would return.
            self._run_and_verify_hook(gpu_model, 8, 0.25 * torch.ones(2, 2))

    def _test_fp16_compress_wrapper(self, gradient_as_bucket_view=False):
        """
        This unit test verifies whether wrapping the ALLREDUCE and POWER_SGD hooks with
        the FP16_WRAPPER can give the same result as when there is no hook registered.
        """
        store = c10d.FileStore(self.file_name, self.world_size)
        process_group = c10d.ProcessGroupNCCL(store, self.rank, self.world_size)
        powerSGD_state = powerSGD.PowerSGDState(process_group=process_group)

        hook_args = [
            (powerSGD.powerSGD_hook, powerSGD_state),
            (default.allreduce_hook, process_group),
        ]

        for hook, state in hook_args:
            gpu_model = self._gpu_model_with_ddp_comm_hook(
                process_group,
                default.fp16_compress_wrapper(hook),
                gradient_as_bucket_view,
                state,
            )

            # check whether the grads are equal to what DDP without hook would return.
            self._run_and_verify_hook(gpu_model, 8, 0.25 * torch.ones(2, 2))

    def _test_powerSGD_ddp_comm_hook_nccl(self, gradient_as_bucket_view=False):
        """
        This unit test verifies whether Python DDP communication hook POWER_SGD
        can give the same result with the case of no hook registered.
        """
        store = c10d.FileStore(self.file_name, self.world_size)
        process_group = c10d.ProcessGroupNCCL(store, self.rank, self.world_size)

        # Get GPU model with the hook registered.
        # Test the hook with different algorithmic configs.
        for use_error_feedback, warm_start in product([True, False], [True, False]):
            state = powerSGD.PowerSGDState(
                process_group=process_group,
                matrix_approximation_rank=1,
                use_error_feedback=use_error_feedback,
                warm_start=warm_start,
            )
            for hook in [powerSGD.powerSGD_hook, powerSGD.batched_powerSGD_hook]:
                gpu_model = self._gpu_model_with_ddp_comm_hook(
                    process_group, hook, gradient_as_bucket_view, state
                )

                # check whether the grads are equal to what DDP without hook would return.
                self._run_and_verify_hook(gpu_model, 8, 0.25 * torch.ones(2, 2))

    def _test_builtin_ddp_comm_hooks_nccl(self, gradient_as_bucket_view=False):
        """
        This unit test verifies whether built-in C++ DDP communication hooks ALLREDUCE and FP16_COMPRESS
        can give the same result with the case of no hook registered.
        """
        store = c10d.FileStore(self.file_name, self.world_size)
        process_group = c10d.ProcessGroupNCCL(store, self.rank, self.world_size)

        for comm_hook_type in [
            dist.BuiltinCommHookType.ALLREDUCE,
            dist.BuiltinCommHookType.FP16_COMPRESS,
        ]:
            # Get GPU model with the built-in communication hook.
            gpu_model = self._gpu_model_with_builtin_ddp_comm_hook(
                process_group, comm_hook_type, gradient_as_bucket_view
            )

            # check whether the grads are equal to what DDP without hook would return.
            self._run_and_verify_hook(gpu_model, 8, 0.25 * torch.ones(2, 2))

    @requires_nccl()
    @skip_if_lt_x_gpu(2)
    def test_ddp_comm_hook_allreduce_hook_nccl(self):
        self._test_ddp_comm_hook_allreduce_hook_nccl()

    @requires_nccl()
    @skip_if_lt_x_gpu(2)
    def test_default_ddp_comm_hooks_nccl(self):
        self._test_default_ddp_comm_hooks_nccl()

    @requires_nccl()
    @skip_if_lt_x_gpu(2)
    def test_fp16_compress_wrapper_nccl(self):
        self._test_fp16_compress_wrapper()

    @requires_nccl()
    @skip_if_lt_x_gpu(2)
    def test_builtin_ddp_comm_hooks_nccl(self):
        self._test_builtin_ddp_comm_hooks_nccl()

    @requires_nccl()
    @skip_if_lt_x_gpu(2)
    def test_powerSGD_ddp_comm_hook_nccl(self):
        self._test_powerSGD_ddp_comm_hook_nccl()

    @requires_nccl()
    @skip_if_lt_x_gpu(2)
    def test_ddp_comm_hook_allreduce_hook_nccl_grad_is_view(self):
        self._test_ddp_comm_hook_allreduce_hook_nccl(gradient_as_bucket_view=True)

    @requires_nccl()
    @skip_if_lt_x_gpu(2)
    def test_ddp_comm_hook_allreduce_hook_nccl_static_graph(self):
        self._test_ddp_comm_hook_allreduce_hook_nccl(static_graph=True)

    @requires_nccl()
    @skip_if_lt_x_gpu(2)
    def test_default_ddp_comm_hooks_nccl_is_view(self):
        self._test_default_ddp_comm_hooks_nccl(gradient_as_bucket_view=True)

    @requires_nccl()
    @skip_if_lt_x_gpu(2)
    def test_fp16_compress_wrapper_is_view(self):
        self._test_fp16_compress_wrapper(gradient_as_bucket_view=True)

    @requires_nccl()
    @skip_if_lt_x_gpu(2)
    def test_builtin_ddp_comm_hooks_nccl_grad_is_view(self):
        self._test_builtin_ddp_comm_hooks_nccl(gradient_as_bucket_view=True)

    @requires_nccl()
    @skip_if_lt_x_gpu(2)
    def test_powerSGD_ddp_comm_hook_nccl_grad_is_view(self):
        self._test_powerSGD_ddp_comm_hook_nccl(gradient_as_bucket_view=True)

    @requires_nccl()
    @skip_if_lt_x_gpu(2)
    def test_ddp_comm_hook_allreduce_with_then_hook_nccl(self):
        """
        This unit test verifies whether a DDP communication hook that calls allreduce and then
        multiplies the result by ten and divides by two gives the expected result.
        """
        store = c10d.FileStore(self.file_name, self.world_size)
        process_group = c10d.ProcessGroupNCCL(store, self.rank, self.world_size)

        def allreduce_with_then_hook(
            state: object, bucket: dist.GradBucket
        ) -> torch.futures.Future:
            tensors = [bucket.get_tensor() / self.world_size]
            fut = process_group.allreduce(tensors).get_future()

            def mult(fut):
                # Multiply the result by 10.
                return [10 * t for t in fut.value()]

            def div(fut):
                # Divide the result by 2.
                return [0.5 * t for t in fut.value()]

            return fut.then(mult).then(div)

        # Get GPU model with allreduce_with_then_hook registered.
        gpu_model = self._gpu_model_with_ddp_comm_hook(
            process_group, allreduce_with_then_hook
        )

        # check whether the grads are equal to what allreduce returns multuplied by 5.
        # without the comm_hook, result would be still 0.25 * torch.ones(2, 2).
        self._run_and_verify_hook(gpu_model, 8, 1.25 * torch.ones(2, 2))

    class AcceptsParam(torch.nn.Module):
        def __init__(self, p, factor):
            super().__init__()
            self.a = p
            self.f = factor

        def forward(self, input):
            return input + self.a * self.f

    @requires_nccl()
    @skip_if_lt_x_gpu(2)
    def test_ddp_weight_sharing(self):
        store = c10d.FileStore(self.file_name, self.world_size)
        process_group = c10d.ProcessGroupNCCL(store, self.rank, self.world_size)

        size = 2048 * 2048
        dev = self.rank
        world = self.world_size

        p = torch.nn.Parameter(torch.randn(size, requires_grad=True))

        for try_set_to_none, use_bucket_view in product((False, True), (False, True)):
            m = torch.nn.Sequential(
                self.AcceptsParam(p, dev + 1), self.AcceptsParam(p, dev + 1)
            ).cuda(dev)

            m = torch.nn.parallel.DistributedDataParallel(
                m,
                bucket_cap_mb=1,
                gradient_as_bucket_view=use_bucket_view,
                device_ids=[dev],
                process_group=process_group,
            )

            for i in range(3):
                m.zero_grad(set_to_none=try_set_to_none)
                m(1).sum().backward()

                # Each param value is multiplied by "rank + 1" twice in forward, so the grad
                # values produced by a particular rank should be 2. * (rank + 1).
                # Summing these over ranks and dividing by world size gives the expected result:
                analytic = torch.full_like(
                    p, 2.0 * (world * (world + 1.0) / 2.0) / world, device=dev
                )
                for name, p in m.named_parameters():
                    self.assertEqual(
                        p.grad,
                        analytic,
                        "mismatch at "
                        + name
                        + ".grad for "
                        + "set_to_none = {}, use_bucket_view = {}".format(
                            try_set_to_none, use_bucket_view
                        ),
                    )

    # A list of tests for ddp with activation checkpointing
    # when gradient_as_bucket_view=True, False.
    # Most of the tests are referred to
    # https://github.com/facebookresearch/fairscale/blob/master/tests/nn/pipe/test_checkpoint_ddp.py
    class CheckpointOnceModule(nn.Module):
        def __init__(self):
            super().__init__()
            self.l1 = nn.Linear(20, 20)
            self.l2 = nn.Linear(20, 20)

        def forward(self, inp):
            x = self.l1(inp)
            x = checkpoint(self.l2, x)
            return x

    class CheckpointTwiceModule(CheckpointOnceModule):
        def __init__(self):
            super().__init__()

        def forward(self, inp):
            x = self.l1(inp)
            x = checkpoint(self.l2, x)
            x = checkpoint(self.l2, x)
            return x

    def _prepare_dummy_data(self):
        ddp_bs = 16
        bs = ddp_bs * self.world_size
        input = torch.rand((bs, 20), device="cuda", requires_grad=True)
        target = torch.randn((bs, 20), device="cuda")
        offset = self.rank * ddp_bs
        ddp_input = input[offset : offset + ddp_bs]
        ddp_target = target[offset : offset + ddp_bs]
        return input, ddp_input, target, ddp_target

    def _train_model(self, model, input_var, target, loss, run_checkpoint=False):
        model.train()
        if run_checkpoint:
            output = checkpoint(model, input_var)
        else:
            output = model(input_var)
        l = loss(output, target)
        l.backward()

    def _test_ddp_checkpointing(
        self,
        input_model,
        process_group,
        use_bucket_view,
        find_unused_parameters=False,
        static_graph=False,
        run_checkpoint=False,
    ):
        # to reprodce the same training results
        torch.cuda.set_device(self.rank)
        torch.manual_seed(31415)
        model = copy.deepcopy(input_model).cuda()
        ddp_model = copy.deepcopy(input_model).cuda()
        ddp_model = nn.parallel.DistributedDataParallel(
            ddp_model,
            bucket_cap_mb=1,
            gradient_as_bucket_view=use_bucket_view,
            device_ids=[self.rank],
            process_group=process_group,
            find_unused_parameters=find_unused_parameters,
        )
        if static_graph:
            ddp_model._set_static_graph()
        self.assertEqual(
            ddp_model._get_ddp_logging_data().get("static_graph", 0), static_graph
        )
        input, ddp_input, target, ddp_target = self._prepare_dummy_data()
        loss = nn.MSELoss()
        for i in range(5):
            model.zero_grad(set_to_none=False)
            ddp_model.zero_grad(set_to_none=False)
            self._train_model(model, input, target, loss, run_checkpoint=run_checkpoint)
            self._train_model(
                ddp_model, ddp_input, ddp_target, loss, run_checkpoint=run_checkpoint
            )
            for i, j in zip(model.parameters(), ddp_model.parameters()):
                self.assertTrue(i.grad is not None)
                self.assertTrue(j.grad is not None)
                self.assertEqual(i.grad, j.grad, rtol=1.3e-06, atol=5e-5)

    # DDP works as expect when layer is checkpointed only once
    @requires_nccl()
    @skip_if_lt_x_gpu(2)
    def test_ddp_checkpointing_once(self):
        store = c10d.FileStore(self.file_name, self.world_size)
        process_group = c10d.ProcessGroupNCCL(store, self.rank, self.world_size)
        for use_bucket_view, static_graph in product((False, True), (False, True)):
            self._test_ddp_checkpointing(
                self.CheckpointOnceModule(),
                process_group=process_group,
                use_bucket_view=use_bucket_view,
                static_graph=static_graph,
            )

    # DDP will fail when there are unused_parameters in the model
    @requires_nccl()
    @skip_if_lt_x_gpu(2)
    def test_ddp_checkpointing_unused_params(self):
        store = c10d.FileStore(self.file_name, self.world_size)
        process_group = c10d.ProcessGroupNCCL(store, self.rank, self.world_size)
        for use_bucket_view in (True, False):
            with self.assertRaisesRegex(
                RuntimeError,
                "Expected to mark a variable ready only once.",
            ):
                model = self._test_ddp_checkpointing(
                    self.CheckpointOnceModule(),
                    process_group=process_group,
                    use_bucket_view=use_bucket_view,
                    find_unused_parameters=True,
                    static_graph=False,
                )
            # test passes when static_graph is true
            model = self._test_ddp_checkpointing(
                self.CheckpointOnceModule(),
                process_group=process_group,
                use_bucket_view=use_bucket_view,
                find_unused_parameters=True,
                static_graph=True,
            )

    # DDP will fail when the same layer is checkponted twice
    @requires_nccl()
    @skip_if_lt_x_gpu(2)
    def test_ddp_checkpointing_twice(self):
        store = c10d.FileStore(self.file_name, self.world_size)
        process_group = c10d.ProcessGroupNCCL(store, self.rank, self.world_size)
        for use_bucket_view in (True, False):
            with self.assertRaisesRegex(
                RuntimeError,
                "Expected to mark a variable ready only once.",
            ):
                model = self._test_ddp_checkpointing(
                    self.CheckpointTwiceModule(),
                    process_group=process_group,
                    use_bucket_view=use_bucket_view,
                    static_graph=False,
                )
            model = self._test_ddp_checkpointing(
                self.CheckpointTwiceModule(),
                process_group=process_group,
                use_bucket_view=use_bucket_view,
                static_graph=True,
            )

    # DDP works as expected if there is weight sharing among layers
    @requires_nccl()
    @skip_if_lt_x_gpu(2)
    def test_ddp_checkpointing_weight_sharing(self):
        store = c10d.FileStore(self.file_name, self.world_size)
        process_group = c10d.ProcessGroupNCCL(store, self.rank, self.world_size)
        torch.cuda.set_device(self.rank)
        for use_bucket_view, static_graph in product((False, True), (False, True)):
            torch.manual_seed(31415)
            l1 = nn.Linear(20, 20)
            l2 = nn.Linear(20, 20)
            l1.weight = l2.weight
            model = nn.Sequential(l1, l2)
            self._test_ddp_checkpointing(
                model,
                process_group=process_group,
                use_bucket_view=use_bucket_view,
                static_graph=static_graph,
                run_checkpoint=True,
            )


class NcclErrorHandlingTest(MultiProcessTestCase):
    def setUp(self):
        super(NcclErrorHandlingTest, self).setUp()
        # Need to skip return code checking for these tests since the child
        # processes don't exit cleanly.
        self.skip_return_code_checks = [
            self.test_nccl_errors_blocking_abort.__wrapped__,
            self.test_nccl_errors_blocking_sigkill.__wrapped__,
            self.test_nccl_errors_blocking_sigterm.__wrapped__,
            self.test_nccl_errors_blocking_nonzero_exit.__wrapped__,
        ]
        # NCCL_BLOCKING_WAIT overrides NCCL_ASYNC_ERROR_HANDLING hence tests
        # that use NCCL_BLOCKING_WAIT will test it as expected.
        os.environ["NCCL_ASYNC_ERROR_HANDLING"] = "1"
        self._spawn_processes()

    def tearDown(self):
        super(NcclErrorHandlingTest, self).tearDown()
        try:
            os.remove(self.file_name)
        except OSError:
            pass

    @property
    def op_timeout_sec(self):
        return 1

    @property
    def world_size(self):
        return 3

    @property
    def blocking_wait_error_msg(self):
        return "Caught collective operation timeout"

    def _run_all_reduce(self, pg):
        pg.allreduce(torch.rand(10).cuda(self.rank))

    @requires_nccl()
    @requires_nccl_version(2400, "Need NCCL 2.4+ for error checking")
    @skip_if_lt_x_gpu(3)
    @skip_if_rocm
    def test_nccl_errors_nonblocking(self):
        # Note: we unset and restore NCCL_ASYNC_ERROR_HANDLING for this test
        # since test_c10d_common runs with async error handling by default, but this
        # tests behavior when it is not enabled.
        prev_nccl_async_error_handling = os.environ.get(
            "NCCL_ASYNC_ERROR_HANDLING", None
        )
        os.environ["NCCL_ASYNC_ERROR_HANDLING"] = "0"
        store = c10d.FileStore(self.file_name, self.world_size)
        process_group = c10d.ProcessGroupNCCL(store, self.rank, self.world_size)
        process_group.allreduce(torch.rand(10).cuda(self.rank))
        if self.rank == 0:
            # This allreduce does not block Python thread as allreduce enqueues
            # the cuda operation, and then wait only blocks the current cuda
            # stream.
            work = process_group.allreduce(torch.rand(10).cuda(self.rank))
            work.wait()

            # Now the work scheduled next should hang forever since the previous
            # allreduce will never complete.
            t = threading.Thread(target=self._run_all_reduce, args=(process_group,))
            t.daemon = True
            t.start()
            t.join(int(get_timeout(self.id()) / 5))
            self.assertTrue(t.is_alive())

        if prev_nccl_async_error_handling is not None:
            os.environ["NCCL_ASYNC_ERROR_HANDLING"] = prev_nccl_async_error_handling

    def _test_nccl_errors_blocking(self, func):
        store = c10d.FileStore(self.file_name, self.world_size)
        process_group = c10d.ProcessGroupNCCL(
            store,
            self.rank,
            self.world_size,
            timeout=timedelta(seconds=self.op_timeout_sec),
        )
        process_group.allreduce(torch.rand(10).cuda(self.rank))
        if self.rank == 0:
            work = process_group.allreduce(torch.rand(10).cuda(self.rank))
            with self.assertRaisesRegex(RuntimeError, self.blocking_wait_error_msg):
                # Operation would time out in blocking mode.
                work.wait()
            # Run some GPU operations to make sure cuda has not gotten stuck.
            # It was observed cuda could get stuck if NCCL communicators were
            # not properly aborted before throwing RuntimeError.
            a = torch.rand(10).cuda(self.rank)
        elif self.rank == 1:
            # Clean up structures (ex: files for FileStore before going down)
            del process_group
            func()
        else:
            # Wait for timeout
            time.sleep(2 * self.op_timeout_sec)

            # Now verify communicators on this rank have been aborted by the watchdog thread.
            self._wait_for_comm_abort(process_group)

    @with_nccl_blocking_wait
    @requires_nccl()
    @requires_nccl_version(2400, "Need NCCL 2.4+ for error checking")
    @skip_if_lt_x_gpu(3)
    @skip_if_rocm
    def test_nccl_errors_blocking_clean_exit(self):
        self._test_nccl_errors_blocking(lambda: sys.exit(0))

    @with_nccl_blocking_wait
    @requires_nccl()
    @requires_nccl_version(2400, "Need NCCL 2.4+ for error checking")
    @skip_if_lt_x_gpu(3)
    @skip_if_rocm
    def test_nccl_errors_blocking_nonzero_exit(self):
        self._test_nccl_errors_blocking(lambda: sys.exit(1))

    @with_nccl_blocking_wait
    @requires_nccl()
    @requires_nccl_version(2400, "Need NCCL 2.4+ for error checking")
    @skip_if_lt_x_gpu(3)
    @skip_if_rocm
<<<<<<< HEAD
    @sandcastle_skip("Frequently times out see https://github.com/pytorch/pytorch/issues/58920")
=======
    @unittest.skip(
        "Frequently times out see https://github.com/pytorch/pytorch/issues/58920"
    )
>>>>>>> d6824bf9
    def test_nccl_errors_blocking_abort(self):
        self._test_nccl_errors_blocking(lambda: os.abort())

    @with_nccl_blocking_wait
    @requires_nccl()
    @requires_nccl_version(2400, "Need NCCL 2.4+ for error checking")
    @skip_if_lt_x_gpu(3)
    @skip_if_rocm
    def test_nccl_errors_blocking_sigkill(self):
        self._test_nccl_errors_blocking(lambda: os.kill(os.getpid(), signal.SIGKILL))

    @with_nccl_blocking_wait
    @requires_nccl()
    @requires_nccl_version(2400, "Need NCCL 2.4+ for error checking")
    @skip_if_lt_x_gpu(3)
    @skip_if_rocm
    def test_nccl_errors_blocking_sigterm(self):
        self._test_nccl_errors_blocking(lambda: os.kill(os.getpid(), signal.SIGTERM))

    @with_nccl_blocking_wait
    @requires_nccl()
    @requires_nccl_version(2400, "Need NCCL 2.4+ for error checking")
    @skip_if_lt_x_gpu(3)
    def test_nccl_blocking_wait_with_barrier(self):
        store = c10d.FileStore(self.file_name, self.world_size)
        process_group = c10d.ProcessGroupNCCL(
            store,
            self.rank,
            self.world_size,
            timeout=timedelta(seconds=self.op_timeout_sec),
        )
        process_group.barrier().wait()
        if self.rank == 0:
            with self.assertRaisesRegex(RuntimeError, self.blocking_wait_error_msg):
                # This should timeout
                process_group.barrier().wait()

    def _run_invalid_nccl_blocking_wait_env(self, val):
        os.environ["NCCL_BLOCKING_WAIT"] = val
        store = c10d.FileStore(self.file_name, self.world_size)
        with self.assertRaises(RuntimeError):
            process_group = c10d.ProcessGroupNCCL(store, self.rank, self.world_size)

    @requires_nccl()
    @skip_if_lt_x_gpu(3)
    def test_invalid_nccl_blocking_wait_env(self):
        self._run_invalid_nccl_blocking_wait_env("abc")
        self._run_invalid_nccl_blocking_wait_env("-1")
        self._run_invalid_nccl_blocking_wait_env("2147483647")
        self._run_invalid_nccl_blocking_wait_env("4294967295")

    def _wait_for_comm_abort(self, process_group):
        """
        Waits for the watchdog thread to abort communicators for the process group.
        """
        while True:
            try:
                process_group.allreduce(torch.rand(10).cuda(self.rank))
            except Exception as e:
                if "NCCL communicator was aborted" in str(e):
                    return
                else:
                    raise e
            time.sleep(1)

    @with_nccl_blocking_wait
    @requires_nccl()
    @skip_if_lt_x_gpu(3)
    def test_nccl_timeout(self):
        store = c10d.FileStore(self.file_name, self.world_size)

        # Initialize process_group.
        timeout = 1
        process_group = c10d.ProcessGroupNCCL(
            store, self.rank, self.world_size, timeout=timedelta(seconds=timeout)
        )
        process_group.allreduce(torch.rand(10).cuda(self.rank)).wait()

        if self.rank == 0:
            # This should timeout in about 1 second.
            start = time.time()
            # Watchdog may abort timed out work resulting in NCCL error instead of operation timed out.
            with self.assertRaisesRegex(RuntimeError, self.blocking_wait_error_msg):
                process_group.allreduce(torch.rand(10).cuda(self.rank)).wait()
        else:
            # Sleep to ensure timeout.
            time.sleep(2 * timeout)

            self._wait_for_comm_abort(process_group)


class CommTest(test_c10d_common.AbstractCommTest, MultiProcessTestCase):
    def setUp(self):
        super(CommTest, self).setUp()
        # NCCL_BLOCKING_WAIT overrides NCCL_ASYNC_ERROR_HANDLING hence tests
        # that use NCCL_BLOCKING_WAIT will test it as expected.
        os.environ["NCCL_ASYNC_ERROR_HANDLING"] = "1"
        self._spawn_processes()

    def tearDown(self):
        super(CommTest, self).tearDown()
        try:
            os.remove(self.file_name)
        except OSError:
            pass

    def _test_broadcast_coalesced(self, process_group, device, root_rank):
        half = torch.float16

        # No support for float16 for CPU tensors
        if device == torch.device("cpu"):
            half = torch.float32

        target = torch.arange(60, dtype=half, device=device).chunk(5)
        target += torch.arange(60, dtype=torch.float32, device=device).chunk(5)
        target += torch.arange(60, dtype=half, device=device).chunk(5)
        target += torch.arange(60, dtype=torch.float64, device=device).chunk(5)
        target += torch.arange(60, dtype=half, device=device).chunk(5)
        target += torch.arange(60, dtype=torch.float32, device=device).chunk(5)

        # The tensors to pass to broadcast are idential to the target
        # only on the process that is the root of the broadcast.
        if self.rank == root_rank:
            tensors = list(tensor.clone() for tensor in target)
        else:
            tensors = list(torch.zeros_like(tensor) for tensor in target)

        if self.rank != root_rank:
            self.assertNotEqual(tensors, target)

        c10d._broadcast_coalesced(
            process_group, tensors, buffer_size=256, src=root_rank
        )

        if self.rank != root_rank:
            self.assertEqual(tensors, target)

    @requires_nccl()
    @skip_if_lt_x_gpu(2)
    def test_broadcast_coalesced_nccl(self):
        store = c10d.FileStore(self.file_name, self.world_size)
        process_group = c10d.ProcessGroupNCCL(store, self.rank, self.world_size)
        device = torch.device("cuda:%d" % self.rank)
        ranks = [0, 1]
        for root_rank in ranks:
            self._test_broadcast_coalesced(process_group, device, root_rank)

    @requires_nccl()
    @skip_if_lt_x_gpu(2)
    def test_sequence_num_set_default_pg_nccl(self):
        torch.cuda.set_device(self.rank)
        self._test_sequence_num_set_default_pg(backend="nccl")

    @skip_if_lt_x_gpu(2)
    @requires_nccl()
    def test_sequence_num_incremented_nccl_default(self):
        self._test_sequence_num_incremented_default_group("nccl")

    @skip_if_lt_x_gpu(4)
    @requires_nccl()
    def test_sequence_num_incremented_nccl_subgroup(self):
        if self.world_size < 4:
            return sandcastle_skip("Test requires world_size of at least 4")
        self._test_sequence_num_incremented_subgroup("nccl")

    @requires_nccl()
    @skip_if_lt_x_gpu(2)
    def test_sequence_num_set_nccl_new_group(self):
        torch.cuda.set_device(self.rank)
        self._test_sequence_num_set_new_group(backend="nccl")

    @requires_nccl()
    @skip_if_lt_x_gpu(2)
    def test_pass_nccl_options_high_priority_stream(self):
        pg_opts = c10d.ProcessGroupNCCL.Options()
        pg_opts.is_high_priority_stream = True

        store = c10d.FileStore(self.file_name, self.world_size)
        # Test init_process_group accepts options
        dist.init_process_group(
            "nccl",
            world_size=self.world_size,
            rank=self.rank,
            store=store,
            pg_options=pg_opts,
        )

        # Test with new_group
        pg = c10d.new_group([0, 1], pg_options=pg_opts)
        # test if the process group constructed with high priority stream
        self.assertTrue(pg.options.is_high_priority_stream)
        # test the process group works as expected
        t = torch.tensor([self.rank + 1] * 10).cuda(self.rank)
        pg.allreduce(t).wait()
        expected_tensor = torch.tensor([3] * 10).cuda(self.rank)
        self.assertEqual(expected_tensor, t)

    @requires_nccl()
    @skip_if_lt_x_gpu(4)
    def test_nccl_barrier(self):
        store = c10d.FileStore(self.file_name, self.world_size)
        c10d.init_process_group(
            backend="nccl", rank=self.rank, world_size=self.world_size, store=store
        )

        t = torch.tensor([self.rank + 1] * 10).cuda(2 * self.rank)
        c10d.all_reduce(t)
        expected_tensor = torch.tensor([3] * 10).cuda(2 * self.rank)
        self.assertEqual(expected_tensor, t)

        # Test with new_group
        pg = c10d.new_group([0, 1])
        t = torch.tensor([self.rank + 1] * 10).cuda(2 * self.rank)
        pg.allreduce(t).wait()
        self.assertEqual(expected_tensor, t)

        pg = c10d.new_group([0])
        if self.rank == 0:
            t = torch.tensor([self.rank + 1] * 10).cuda(2 * self.rank)
            expected_tensor = torch.tensor([self.rank + 1] * 10).cuda(2 * self.rank)
            pg.allreduce(t).wait()
            self.assertEqual(expected_tensor, t)

        pg = c10d.new_group([1])
        if self.rank == 1:
            t = torch.tensor([self.rank + 1] * 10).cuda(2 * self.rank)
            expected_tensor = torch.tensor([self.rank + 1] * 10).cuda(2 * self.rank)
            pg.allreduce(t).wait()
            self.assertEqual(expected_tensor, t)

    @requires_nccl()
    @skip_if_lt_x_gpu(4)
    def test_nccl_barrier_timeout(self):
        store = c10d.FileStore(self.file_name, self.world_size)
        if self.rank == 0:
            with self.assertRaisesRegex(
                RuntimeError, "Timed out initializing process group"
            ):
                c10d.init_process_group(
                    backend="nccl",
                    rank=self.rank,
                    world_size=self.world_size,
                    store=store,
                    timeout=timedelta(seconds=1),
                )

    @requires_nccl()
    @skip_if_lt_x_gpu(4)
    def test_nccl_barrier_timeout_new_group(self):
        store = c10d.FileStore(self.file_name, self.world_size)
        c10d.init_process_group(
            backend="nccl",
            rank=self.rank,
            world_size=self.world_size,
            store=store,
            timeout=timedelta(seconds=1),
        )

        if self.rank == 0:
            with self.assertRaisesRegex(
                RuntimeError, "Timed out initializing process group"
            ):
                c10d.new_group([0, 1], timeout=timedelta(seconds=1))

            with self.assertRaisesRegex(
                RuntimeError, "Timed out initializing process group"
            ):
                c10d.new_group([0], timeout=timedelta(seconds=1))

    @requires_nccl()
    @skip_if_lt_x_gpu(4)
    def test_nccl_barrier_timeout_new_group_non_member(self):
        store = c10d.FileStore(self.file_name, self.world_size)
        c10d.init_process_group(
            backend="nccl",
            rank=self.rank,
            world_size=self.world_size,
            store=store,
            timeout=timedelta(seconds=1),
        )

        if self.rank == 1:
            with self.assertRaisesRegex(
                RuntimeError, "Timed out initializing process group"
            ):
                c10d.new_group([0, 1], timeout=timedelta(seconds=1))

            with self.assertRaisesRegex(
                RuntimeError, "Timed out initializing process group"
            ):
                c10d.new_group([0], timeout=timedelta(seconds=1))

    @requires_nccl()
    @skip_if_lt_x_gpu(2)
    def test_nccl_barrier_device_ids(self):
        store = c10d.FileStore(self.file_name, self.world_size)
        c10d.init_process_group(
            backend="nccl", rank=self.rank, world_size=self.world_size, store=store
        )

        c10d.barrier(device_ids=[self.rank])

    @requires_nccl()
    @skip_if_lt_x_gpu(2)
    def test_nccl_barrier_device_ids_function_argument(self):
        store = c10d.FileStore(self.file_name, self.world_size)
        c10d.init_process_group(
            backend="nccl", rank=self.rank, world_size=self.world_size, store=store
        )

        with self.assertRaisesRegex(RuntimeError, "Invalid function argument"):
            c10d.barrier(device_ids=self.rank)


if __name__ == "__main__":
    assert (
        not torch.cuda._initialized
    ), "test_distributed must not have initialized CUDA context on main process"

    run_tests()<|MERGE_RESOLUTION|>--- conflicted
+++ resolved
@@ -597,18 +597,9 @@
                 )
 
 
-<<<<<<< HEAD
-class DistributedDataParallelTest(test_c10d_common.AbstractDistributedDataParallelTest, MultiProcessTestCase):
-
-=======
-@unittest.skipIf(
-    TEST_WITH_TSAN,
-    "TSAN is not fork-safe since we're forking in a multi-threaded environment",
-)
 class DistributedDataParallelTest(
     test_c10d_common.AbstractDistributedDataParallelTest, MultiProcessTestCase
 ):
->>>>>>> d6824bf9
     def setUp(self):
         super(DistributedDataParallelTest, self).setUp()
         # NCCL_BLOCKING_WAIT overrides NCCL_ASYNC_ERROR_HANDLING hence tests
@@ -2066,13 +2057,9 @@
     @requires_nccl_version(2400, "Need NCCL 2.4+ for error checking")
     @skip_if_lt_x_gpu(3)
     @skip_if_rocm
-<<<<<<< HEAD
-    @sandcastle_skip("Frequently times out see https://github.com/pytorch/pytorch/issues/58920")
-=======
-    @unittest.skip(
+    @sandcastle_skip(
         "Frequently times out see https://github.com/pytorch/pytorch/issues/58920"
     )
->>>>>>> d6824bf9
     def test_nccl_errors_blocking_abort(self):
         self._test_nccl_errors_blocking(lambda: os.abort())
 
